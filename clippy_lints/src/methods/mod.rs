mod bind_instead_of_map;
mod inefficient_to_string;
mod manual_saturating_arithmetic;
mod option_map_unwrap_or;
mod unnecessary_filter_map;
mod unnecessary_lazy_eval;

use std::borrow::Cow;
use std::fmt;
use std::iter;

use bind_instead_of_map::BindInsteadOfMap;
use if_chain::if_chain;
use rustc_ast::ast;
use rustc_errors::Applicability;
use rustc_hir as hir;
use rustc_hir::intravisit::{self, Visitor};
use rustc_hir::{TraitItem, TraitItemKind};
use rustc_lint::{LateContext, LateLintPass, Lint, LintContext};
use rustc_middle::hir::map::Map;
use rustc_middle::lint::in_external_macro;
use rustc_middle::ty::{self, TraitRef, Ty, TyS};
use rustc_session::{declare_lint_pass, declare_tool_lint};
use rustc_span::source_map::Span;
use rustc_span::symbol::{sym, SymbolStr};

use crate::consts::{constant, Constant};
use crate::utils::usage::mutated_variables;
use crate::utils::{
    contains_ty, get_arg_name, get_parent_expr, get_trait_def_id, has_iter_method, higher, implements_trait, in_macro,
    is_copy, is_ctor_or_promotable_const_function, is_expn_of, is_type_diagnostic_item, iter_input_pats,
    last_path_segment, match_def_path, match_qpath, match_trait_method, match_type, match_var, method_calls,
    method_chain_args, paths, remove_blocks, return_ty, single_segment_path, snippet, snippet_with_applicability,
    snippet_with_macro_callsite, span_lint, span_lint_and_help, span_lint_and_note, span_lint_and_sugg,
    span_lint_and_then, sugg, walk_ptrs_ty, walk_ptrs_ty_depth, SpanlessEq,
};

declare_clippy_lint! {
    /// **What it does:** Checks for `.unwrap()` calls on `Option`s and on `Result`s.
    ///
    /// **Why is this bad?** It is better to handle the `None` or `Err` case,
    /// or at least call `.expect(_)` with a more helpful message. Still, for a lot of
    /// quick-and-dirty code, `unwrap` is a good choice, which is why this lint is
    /// `Allow` by default.
    ///
    /// `result.unwrap()` will let the thread panic on `Err` values.
    /// Normally, you want to implement more sophisticated error handling,
    /// and propagate errors upwards with `?` operator.
    ///
    /// Even if you want to panic on errors, not all `Error`s implement good
    /// messages on display. Therefore, it may be beneficial to look at the places
    /// where they may get displayed. Activate this lint to do just that.
    ///
    /// **Known problems:** None.
    ///
    /// **Examples:**
    /// ```rust
    /// # let opt = Some(1);
    ///
    /// // Bad
    /// opt.unwrap();
    ///
    /// // Good
    /// opt.expect("more helpful message");
    /// ```
    ///
    /// // or
    ///
    /// ```rust
    /// # let res: Result<usize, ()> = Ok(1);
    ///
    /// // Bad
    /// res.unwrap();
    ///
    /// // Good
    /// res.expect("more helpful message");
    /// ```
    pub UNWRAP_USED,
    restriction,
    "using `.unwrap()` on `Result` or `Option`, which should at least get a better message using `expect()`"
}

declare_clippy_lint! {
    /// **What it does:** Checks for `.expect()` calls on `Option`s and `Result`s.
    ///
    /// **Why is this bad?** Usually it is better to handle the `None` or `Err` case.
    /// Still, for a lot of quick-and-dirty code, `expect` is a good choice, which is why
    /// this lint is `Allow` by default.
    ///
    /// `result.expect()` will let the thread panic on `Err`
    /// values. Normally, you want to implement more sophisticated error handling,
    /// and propagate errors upwards with `?` operator.
    ///
    /// **Known problems:** None.
    ///
    /// **Examples:**
    /// ```rust,ignore
    /// # let opt = Some(1);
    ///
    /// // Bad
    /// opt.expect("one");
    ///
    /// // Good
    /// let opt = Some(1);
    /// opt?;
    /// ```
    ///
    /// // or
    ///
    /// ```rust
    /// # let res: Result<usize, ()> = Ok(1);
    ///
    /// // Bad
    /// res.expect("one");
    ///
    /// // Good
    /// res?;
    /// # Ok::<(), ()>(())
    /// ```
    pub EXPECT_USED,
    restriction,
    "using `.expect()` on `Result` or `Option`, which might be better handled"
}

declare_clippy_lint! {
    /// **What it does:** Checks for methods that should live in a trait
    /// implementation of a `std` trait (see [llogiq's blog
    /// post](http://llogiq.github.io/2015/07/30/traits.html) for further
    /// information) instead of an inherent implementation.
    ///
    /// **Why is this bad?** Implementing the traits improve ergonomics for users of
    /// the code, often with very little cost. Also people seeing a `mul(...)`
    /// method
    /// may expect `*` to work equally, so you should have good reason to disappoint
    /// them.
    ///
    /// **Known problems:** None.
    ///
    /// **Example:**
    /// ```rust
    /// struct X;
    /// impl X {
    ///     fn add(&self, other: &X) -> X {
    ///         // ..
    /// # X
    ///     }
    /// }
    /// ```
    pub SHOULD_IMPLEMENT_TRAIT,
    style,
    "defining a method that should be implementing a std trait"
}

declare_clippy_lint! {
    /// **What it does:** Checks for methods with certain name prefixes and which
    /// doesn't match how self is taken. The actual rules are:
    ///
    /// |Prefix |`self` taken          |
    /// |-------|----------------------|
    /// |`as_`  |`&self` or `&mut self`|
    /// |`from_`| none                 |
    /// |`into_`|`self`                |
    /// |`is_`  |`&self` or none       |
    /// |`to_`  |`&self`               |
    ///
    /// **Why is this bad?** Consistency breeds readability. If you follow the
    /// conventions, your users won't be surprised that they, e.g., need to supply a
    /// mutable reference to a `as_..` function.
    ///
    /// **Known problems:** None.
    ///
    /// **Example:**
    /// ```rust
    /// # struct X;
    /// impl X {
    ///     fn as_str(self) -> &'static str {
    ///         // ..
    /// # ""
    ///     }
    /// }
    /// ```
    pub WRONG_SELF_CONVENTION,
    style,
    "defining a method named with an established prefix (like \"into_\") that takes `self` with the wrong convention"
}

declare_clippy_lint! {
    /// **What it does:** This is the same as
    /// [`wrong_self_convention`](#wrong_self_convention), but for public items.
    ///
    /// **Why is this bad?** See [`wrong_self_convention`](#wrong_self_convention).
    ///
    /// **Known problems:** Actually *renaming* the function may break clients if
    /// the function is part of the public interface. In that case, be mindful of
    /// the stability guarantees you've given your users.
    ///
    /// **Example:**
    /// ```rust
    /// # struct X;
    /// impl<'a> X {
    ///     pub fn as_str(self) -> &'a str {
    ///         "foo"
    ///     }
    /// }
    /// ```
    pub WRONG_PUB_SELF_CONVENTION,
    restriction,
    "defining a public method named with an established prefix (like \"into_\") that takes `self` with the wrong convention"
}

declare_clippy_lint! {
    /// **What it does:** Checks for usage of `ok().expect(..)`.
    ///
    /// **Why is this bad?** Because you usually call `expect()` on the `Result`
    /// directly to get a better error message.
    ///
    /// **Known problems:** The error type needs to implement `Debug`
    ///
    /// **Example:**
    /// ```rust
    /// # let x = Ok::<_, ()>(());
    ///
    /// // Bad
    /// x.ok().expect("why did I do this again?");
    ///
    /// // Good
    /// x.expect("why did I do this again?");
    /// ```
    pub OK_EXPECT,
    style,
    "using `ok().expect()`, which gives worse error messages than calling `expect` directly on the Result"
}

declare_clippy_lint! {
    /// **What it does:** Checks for usage of `option.map(_).unwrap_or(_)` or `option.map(_).unwrap_or_else(_)` or
    /// `result.map(_).unwrap_or_else(_)`.
    ///
    /// **Why is this bad?** Readability, these can be written more concisely (resp.) as
    /// `option.map_or(_, _)`, `option.map_or_else(_, _)` and `result.map_or_else(_, _)`.
    ///
    /// **Known problems:** The order of the arguments is not in execution order
    ///
    /// **Examples:**
    /// ```rust
    /// # let x = Some(1);
    ///
    /// // Bad
    /// x.map(|a| a + 1).unwrap_or(0);
    ///
    /// // Good
    /// x.map_or(0, |a| a + 1);
    /// ```
    ///
    /// // or
    ///
    /// ```rust
    /// # let x: Result<usize, ()> = Ok(1);
    /// # fn some_function(foo: ()) -> usize { 1 }
    ///
    /// // Bad
    /// x.map(|a| a + 1).unwrap_or_else(some_function);
    ///
    /// // Good
    /// x.map_or_else(some_function, |a| a + 1);
    /// ```
    pub MAP_UNWRAP_OR,
    pedantic,
    "using `.map(f).unwrap_or(a)` or `.map(f).unwrap_or_else(func)`, which are more succinctly expressed as `map_or(a, f)` or `map_or_else(a, f)`"
}

declare_clippy_lint! {
    /// **What it does:** Checks for usage of `_.map_or(None, _)`.
    ///
    /// **Why is this bad?** Readability, this can be written more concisely as
    /// `_.and_then(_)`.
    ///
    /// **Known problems:** The order of the arguments is not in execution order.
    ///
    /// **Example:**
    /// ```rust
    /// # let opt = Some(1);
    ///
    /// // Bad
    /// opt.map_or(None, |a| Some(a + 1));
    ///
    /// // Good
    /// opt.and_then(|a| Some(a + 1));
    /// ```
    pub OPTION_MAP_OR_NONE,
    style,
    "using `Option.map_or(None, f)`, which is more succinctly expressed as `and_then(f)`"
}

declare_clippy_lint! {
    /// **What it does:** Checks for usage of `_.map_or(None, Some)`.
    ///
    /// **Why is this bad?** Readability, this can be written more concisely as
    /// `_.ok()`.
    ///
    /// **Known problems:** None.
    ///
    /// **Example:**
    ///
    /// Bad:
    /// ```rust
    /// # let r: Result<u32, &str> = Ok(1);
    /// assert_eq!(Some(1), r.map_or(None, Some));
    /// ```
    ///
    /// Good:
    /// ```rust
    /// # let r: Result<u32, &str> = Ok(1);
    /// assert_eq!(Some(1), r.ok());
    /// ```
    pub RESULT_MAP_OR_INTO_OPTION,
    style,
    "using `Result.map_or(None, Some)`, which is more succinctly expressed as `ok()`"
}

declare_clippy_lint! {
    /// **What it does:** Checks for usage of `_.and_then(|x| Some(y))`, `_.and_then(|x| Ok(y))` or
    /// `_.or_else(|x| Err(y))`.
    ///
    /// **Why is this bad?** Readability, this can be written more concisely as
    /// `_.map(|x| y)` or `_.map_err(|x| y)`.
    ///
    /// **Known problems:** None
    ///
    /// **Example:**
    ///
    /// ```rust
    /// # fn opt() -> Option<&'static str> { Some("42") }
    /// # fn res() -> Result<&'static str, &'static str> { Ok("42") }
    /// let _ = opt().and_then(|s| Some(s.len()));
    /// let _ = res().and_then(|s| if s.len() == 42 { Ok(10) } else { Ok(20) });
    /// let _ = res().or_else(|s| if s.len() == 42 { Err(10) } else { Err(20) });
    /// ```
    ///
    /// The correct use would be:
    ///
    /// ```rust
    /// # fn opt() -> Option<&'static str> { Some("42") }
    /// # fn res() -> Result<&'static str, &'static str> { Ok("42") }
    /// let _ = opt().map(|s| s.len());
    /// let _ = res().map(|s| if s.len() == 42 { 10 } else { 20 });
    /// let _ = res().map_err(|s| if s.len() == 42 { 10 } else { 20 });
    /// ```
    pub BIND_INSTEAD_OF_MAP,
    complexity,
    "using `Option.and_then(|x| Some(y))`, which is more succinctly expressed as `map(|x| y)`"
}

declare_clippy_lint! {
    /// **What it does:** Checks for usage of `_.filter(_).next()`.
    ///
    /// **Why is this bad?** Readability, this can be written more concisely as
    /// `_.find(_)`.
    ///
    /// **Known problems:** None.
    ///
    /// **Example:**
    /// ```rust
    /// # let vec = vec![1];
    /// vec.iter().filter(|x| **x == 0).next();
    /// ```
    /// Could be written as
    /// ```rust
    /// # let vec = vec![1];
    /// vec.iter().find(|x| **x == 0);
    /// ```
    pub FILTER_NEXT,
    complexity,
    "using `filter(p).next()`, which is more succinctly expressed as `.find(p)`"
}

declare_clippy_lint! {
    /// **What it does:** Checks for usage of `_.skip_while(condition).next()`.
    ///
    /// **Why is this bad?** Readability, this can be written more concisely as
    /// `_.find(!condition)`.
    ///
    /// **Known problems:** None.
    ///
    /// **Example:**
    /// ```rust
    /// # let vec = vec![1];
    /// vec.iter().skip_while(|x| **x == 0).next();
    /// ```
    /// Could be written as
    /// ```rust
    /// # let vec = vec![1];
    /// vec.iter().find(|x| **x != 0);
    /// ```
    pub SKIP_WHILE_NEXT,
    complexity,
    "using `skip_while(p).next()`, which is more succinctly expressed as `.find(!p)`"
}

declare_clippy_lint! {
    /// **What it does:** Checks for usage of `_.map(_).flatten(_)`,
    ///
    /// **Why is this bad?** Readability, this can be written more concisely as a
    /// single method call using `_.flat_map(_)`
    ///
    /// **Known problems:**
    ///
    /// **Example:**
    /// ```rust
    /// let vec = vec![vec![1]];
    ///
    /// // Bad
    /// vec.iter().map(|x| x.iter()).flatten();
    ///
    /// // Good
    /// vec.iter().flat_map(|x| x.iter());
    /// ```
    pub MAP_FLATTEN,
    pedantic,
    "using combinations of `flatten` and `map` which can usually be written as a single method call"
}

declare_clippy_lint! {
    /// **What it does:** Checks for usage of `_.filter(_).map(_)`,
    /// `_.filter(_).flat_map(_)`, `_.filter_map(_).flat_map(_)` and similar.
    ///
    /// **Why is this bad?** Readability, this can be written more concisely as a
    /// single method call.
    ///
    /// **Known problems:** Often requires a condition + Option/Iterator creation
    /// inside the closure.
    ///
    /// **Example:**
    /// ```rust
    /// let vec = vec![1];
    ///
    /// // Bad
    /// vec.iter().filter(|x| **x == 0).map(|x| *x * 2);
    ///
    /// // Good
    /// vec.iter().filter_map(|x| if *x == 0 {
    ///     Some(*x * 2)
    /// } else {
    ///     None
    /// });
    /// ```
    pub FILTER_MAP,
    pedantic,
    "using combinations of `filter`, `map`, `filter_map` and `flat_map` which can usually be written as a single method call"
}

declare_clippy_lint! {
    /// **What it does:** Checks for usage of `_.filter_map(_).next()`.
    ///
    /// **Why is this bad?** Readability, this can be written more concisely as a
    /// single method call.
    ///
    /// **Known problems:** None
    ///
    /// **Example:**
    /// ```rust
    ///  (0..3).filter_map(|x| if x == 2 { Some(x) } else { None }).next();
    /// ```
    /// Can be written as
    ///
    /// ```rust
    ///  (0..3).find_map(|x| if x == 2 { Some(x) } else { None });
    /// ```
    pub FILTER_MAP_NEXT,
    pedantic,
    "using combination of `filter_map` and `next` which can usually be written as a single method call"
}

declare_clippy_lint! {
    /// **What it does:** Checks for usage of `flat_map(|x| x)`.
    ///
    /// **Why is this bad?** Readability, this can be written more concisely by using `flatten`.
    ///
    /// **Known problems:** None
    ///
    /// **Example:**
    /// ```rust
    /// # let iter = vec![vec![0]].into_iter();
    /// iter.flat_map(|x| x);
    /// ```
    /// Can be written as
    /// ```rust
    /// # let iter = vec![vec![0]].into_iter();
    /// iter.flatten();
    /// ```
    pub FLAT_MAP_IDENTITY,
    complexity,
    "call to `flat_map` where `flatten` is sufficient"
}

declare_clippy_lint! {
    /// **What it does:** Checks for usage of `_.find(_).map(_)`.
    ///
    /// **Why is this bad?** Readability, this can be written more concisely as a
    /// single method call.
    ///
    /// **Known problems:** Often requires a condition + Option/Iterator creation
    /// inside the closure.
    ///
    /// **Example:**
    /// ```rust
    ///  (0..3).find(|x| *x == 2).map(|x| x * 2);
    /// ```
    /// Can be written as
    /// ```rust
    ///  (0..3).find_map(|x| if x == 2 { Some(x * 2) } else { None });
    /// ```
    pub FIND_MAP,
    pedantic,
    "using a combination of `find` and `map` can usually be written as a single method call"
}

declare_clippy_lint! {
    /// **What it does:** Checks for an iterator search (such as `find()`,
    /// `position()`, or `rposition()`) followed by a call to `is_some()`.
    ///
    /// **Why is this bad?** Readability, this can be written more concisely as
    /// `_.any(_)`.
    ///
    /// **Known problems:** None.
    ///
    /// **Example:**
    /// ```rust
    /// # let vec = vec![1];
    /// vec.iter().find(|x| **x == 0).is_some();
    /// ```
    /// Could be written as
    /// ```rust
    /// # let vec = vec![1];
    /// vec.iter().any(|x| *x == 0);
    /// ```
    pub SEARCH_IS_SOME,
    complexity,
    "using an iterator search followed by `is_some()`, which is more succinctly expressed as a call to `any()`"
}

declare_clippy_lint! {
    /// **What it does:** Checks for usage of `.chars().next()` on a `str` to check
    /// if it starts with a given char.
    ///
    /// **Why is this bad?** Readability, this can be written more concisely as
    /// `_.starts_with(_)`.
    ///
    /// **Known problems:** None.
    ///
    /// **Example:**
    /// ```rust
    /// let name = "foo";
    /// if name.chars().next() == Some('_') {};
    /// ```
    /// Could be written as
    /// ```rust
    /// let name = "foo";
    /// if name.starts_with('_') {};
    /// ```
    pub CHARS_NEXT_CMP,
    style,
    "using `.chars().next()` to check if a string starts with a char"
}

declare_clippy_lint! {
    /// **What it does:** Checks for calls to `.or(foo(..))`, `.unwrap_or(foo(..))`,
    /// etc., and suggests to use `or_else`, `unwrap_or_else`, etc., or
    /// `unwrap_or_default` instead.
    ///
    /// **Why is this bad?** The function will always be called and potentially
    /// allocate an object acting as the default.
    ///
    /// **Known problems:** If the function has side-effects, not calling it will
    /// change the semantic of the program, but you shouldn't rely on that anyway.
    ///
    /// **Example:**
    /// ```rust
    /// # let foo = Some(String::new());
    /// foo.unwrap_or(String::new());
    /// ```
    /// this can instead be written:
    /// ```rust
    /// # let foo = Some(String::new());
    /// foo.unwrap_or_else(String::new);
    /// ```
    /// or
    /// ```rust
    /// # let foo = Some(String::new());
    /// foo.unwrap_or_default();
    /// ```
    pub OR_FUN_CALL,
    perf,
    "using any `*or` method with a function call, which suggests `*or_else`"
}

declare_clippy_lint! {
    /// **What it does:** Checks for calls to `.expect(&format!(...))`, `.expect(foo(..))`,
    /// etc., and suggests to use `unwrap_or_else` instead
    ///
    /// **Why is this bad?** The function will always be called.
    ///
    /// **Known problems:** If the function has side-effects, not calling it will
    /// change the semantics of the program, but you shouldn't rely on that anyway.
    ///
    /// **Example:**
    /// ```rust
    /// # let foo = Some(String::new());
    /// # let err_code = "418";
    /// # let err_msg = "I'm a teapot";
    /// foo.expect(&format!("Err {}: {}", err_code, err_msg));
    /// ```
    /// or
    /// ```rust
    /// # let foo = Some(String::new());
    /// # let err_code = "418";
    /// # let err_msg = "I'm a teapot";
    /// foo.expect(format!("Err {}: {}", err_code, err_msg).as_str());
    /// ```
    /// this can instead be written:
    /// ```rust
    /// # let foo = Some(String::new());
    /// # let err_code = "418";
    /// # let err_msg = "I'm a teapot";
    /// foo.unwrap_or_else(|| panic!("Err {}: {}", err_code, err_msg));
    /// ```
    pub EXPECT_FUN_CALL,
    perf,
    "using any `expect` method with a function call"
}

declare_clippy_lint! {
    /// **What it does:** Checks for usage of `.clone()` on a `Copy` type.
    ///
    /// **Why is this bad?** The only reason `Copy` types implement `Clone` is for
    /// generics, not for using the `clone` method on a concrete type.
    ///
    /// **Known problems:** None.
    ///
    /// **Example:**
    /// ```rust
    /// 42u64.clone();
    /// ```
    pub CLONE_ON_COPY,
    complexity,
    "using `clone` on a `Copy` type"
}

declare_clippy_lint! {
    /// **What it does:** Checks for usage of `.clone()` on a ref-counted pointer,
    /// (`Rc`, `Arc`, `rc::Weak`, or `sync::Weak`), and suggests calling Clone via unified
    /// function syntax instead (e.g., `Rc::clone(foo)`).
    ///
    /// **Why is this bad?** Calling '.clone()' on an Rc, Arc, or Weak
    /// can obscure the fact that only the pointer is being cloned, not the underlying
    /// data.
    ///
    /// **Example:**
    /// ```rust
    /// # use std::rc::Rc;
    /// let x = Rc::new(1);
    ///
    /// // Bad
    /// x.clone();
    ///
    /// // Good
    /// Rc::clone(&x);
    /// ```
    pub CLONE_ON_REF_PTR,
    restriction,
    "using 'clone' on a ref-counted pointer"
}

declare_clippy_lint! {
    /// **What it does:** Checks for usage of `.clone()` on an `&&T`.
    ///
    /// **Why is this bad?** Cloning an `&&T` copies the inner `&T`, instead of
    /// cloning the underlying `T`.
    ///
    /// **Known problems:** None.
    ///
    /// **Example:**
    /// ```rust
    /// fn main() {
    ///     let x = vec![1];
    ///     let y = &&x;
    ///     let z = y.clone();
    ///     println!("{:p} {:p}", *y, z); // prints out the same pointer
    /// }
    /// ```
    pub CLONE_DOUBLE_REF,
    correctness,
    "using `clone` on `&&T`"
}

declare_clippy_lint! {
    /// **What it does:** Checks for usage of `.to_string()` on an `&&T` where
    /// `T` implements `ToString` directly (like `&&str` or `&&String`).
    ///
    /// **Why is this bad?** This bypasses the specialized implementation of
    /// `ToString` and instead goes through the more expensive string formatting
    /// facilities.
    ///
    /// **Known problems:** None.
    ///
    /// **Example:**
    /// ```rust
    /// // Generic implementation for `T: Display` is used (slow)
    /// ["foo", "bar"].iter().map(|s| s.to_string());
    ///
    /// // OK, the specialized impl is used
    /// ["foo", "bar"].iter().map(|&s| s.to_string());
    /// ```
    pub INEFFICIENT_TO_STRING,
    pedantic,
    "using `to_string` on `&&T` where `T: ToString`"
}

declare_clippy_lint! {
    /// **What it does:** Checks for `new` not returning a type that contains `Self`.
    ///
    /// **Why is this bad?** As a convention, `new` methods are used to make a new
    /// instance of a type.
    ///
    /// **Known problems:** None.
    ///
    /// **Example:**
    /// In an impl block:
    /// ```rust
    /// # struct Foo;
    /// # struct NotAFoo;
    /// impl Foo {
    ///     fn new() -> NotAFoo {
    /// # NotAFoo
    ///     }
    /// }
    /// ```
    ///
    /// ```rust
    /// # struct Foo;
    /// struct Bar(Foo);
    /// impl Foo {
    ///     // Bad. The type name must contain `Self`
    ///     fn new() -> Bar {
    /// # Bar(Foo)
    ///     }
    /// }
    /// ```
    ///
    /// ```rust
    /// # struct Foo;
    /// # struct FooError;
    /// impl Foo {
    ///     // Good. Return type contains `Self`
    ///     fn new() -> Result<Foo, FooError> {
    /// # Ok(Foo)
    ///     }
    /// }
    /// ```
    ///
    /// Or in a trait definition:
    /// ```rust
    /// pub trait Trait {
    ///     // Bad. The type name must contain `Self`
    ///     fn new();
    /// }
    /// ```
    ///
    /// ```rust
    /// pub trait Trait {
    ///     // Good. Return type contains `Self`
    ///     fn new() -> Self;
    /// }
    /// ```
    pub NEW_RET_NO_SELF,
    style,
    "not returning type containing `Self` in a `new` method"
}

declare_clippy_lint! {
    /// **What it does:** Checks for string methods that receive a single-character
    /// `str` as an argument, e.g., `_.split("x")`.
    ///
    /// **Why is this bad?** Performing these methods using a `char` is faster than
    /// using a `str`.
    ///
    /// **Known problems:** Does not catch multi-byte unicode characters.
    ///
    /// **Example:**
    /// ```rust,ignore
    /// // Bad
    /// _.split("x");
    ///
    /// // Good
    /// _.split('x');
    pub SINGLE_CHAR_PATTERN,
    perf,
    "using a single-character str where a char could be used, e.g., `_.split(\"x\")`"
}

declare_clippy_lint! {
    /// **What it does:** Checks for getting the inner pointer of a temporary
    /// `CString`.
    ///
    /// **Why is this bad?** The inner pointer of a `CString` is only valid as long
    /// as the `CString` is alive.
    ///
    /// **Known problems:** None.
    ///
    /// **Example:**
    /// ```rust
    /// # use std::ffi::CString;
    /// # fn call_some_ffi_func(_: *const i8) {}
    /// #
    /// let c_str = CString::new("foo").unwrap().as_ptr();
    /// unsafe {
    ///     call_some_ffi_func(c_str);
    /// }
    /// ```
    /// Here `c_str` points to a freed address. The correct use would be:
    /// ```rust
    /// # use std::ffi::CString;
    /// # fn call_some_ffi_func(_: *const i8) {}
    /// #
    /// let c_str = CString::new("foo").unwrap();
    /// unsafe {
    ///     call_some_ffi_func(c_str.as_ptr());
    /// }
    /// ```
    pub TEMPORARY_CSTRING_AS_PTR,
    correctness,
    "getting the inner pointer of a temporary `CString`"
}

declare_clippy_lint! {
    /// **What it does:** Checks for calling `.step_by(0)` on iterators which panics.
    ///
    /// **Why is this bad?** This very much looks like an oversight. Use `panic!()` instead if you
    /// actually intend to panic.
    ///
    /// **Known problems:** None.
    ///
    /// **Example:**
    /// ```rust,should_panic
    /// for x in (0..100).step_by(0) {
    ///     //..
    /// }
    /// ```
    pub ITERATOR_STEP_BY_ZERO,
    correctness,
    "using `Iterator::step_by(0)`, which will panic at runtime"
}

declare_clippy_lint! {
    /// **What it does:** Checks for the use of `iter.nth(0)`.
    ///
    /// **Why is this bad?** `iter.next()` is equivalent to
    /// `iter.nth(0)`, as they both consume the next element,
    ///  but is more readable.
    ///
    /// **Known problems:** None.
    ///
    /// **Example:**
    ///
    /// ```rust
    /// # use std::collections::HashSet;
    /// // Bad
    /// # let mut s = HashSet::new();
    /// # s.insert(1);
    /// let x = s.iter().nth(0);
    ///
    /// // Good
    /// # let mut s = HashSet::new();
    /// # s.insert(1);
    /// let x = s.iter().next();
    /// ```
    pub ITER_NTH_ZERO,
    style,
    "replace `iter.nth(0)` with `iter.next()`"
}

declare_clippy_lint! {
    /// **What it does:** Checks for use of `.iter().nth()` (and the related
    /// `.iter_mut().nth()`) on standard library types with O(1) element access.
    ///
    /// **Why is this bad?** `.get()` and `.get_mut()` are more efficient and more
    /// readable.
    ///
    /// **Known problems:** None.
    ///
    /// **Example:**
    /// ```rust
    /// let some_vec = vec![0, 1, 2, 3];
    /// let bad_vec = some_vec.iter().nth(3);
    /// let bad_slice = &some_vec[..].iter().nth(3);
    /// ```
    /// The correct use would be:
    /// ```rust
    /// let some_vec = vec![0, 1, 2, 3];
    /// let bad_vec = some_vec.get(3);
    /// let bad_slice = &some_vec[..].get(3);
    /// ```
    pub ITER_NTH,
    perf,
    "using `.iter().nth()` on a standard library type with O(1) element access"
}

declare_clippy_lint! {
    /// **What it does:** Checks for use of `.skip(x).next()` on iterators.
    ///
    /// **Why is this bad?** `.nth(x)` is cleaner
    ///
    /// **Known problems:** None.
    ///
    /// **Example:**
    /// ```rust
    /// let some_vec = vec![0, 1, 2, 3];
    /// let bad_vec = some_vec.iter().skip(3).next();
    /// let bad_slice = &some_vec[..].iter().skip(3).next();
    /// ```
    /// The correct use would be:
    /// ```rust
    /// let some_vec = vec![0, 1, 2, 3];
    /// let bad_vec = some_vec.iter().nth(3);
    /// let bad_slice = &some_vec[..].iter().nth(3);
    /// ```
    pub ITER_SKIP_NEXT,
    style,
    "using `.skip(x).next()` on an iterator"
}

declare_clippy_lint! {
    /// **What it does:** Checks for use of `.get().unwrap()` (or
    /// `.get_mut().unwrap`) on a standard library type which implements `Index`
    ///
    /// **Why is this bad?** Using the Index trait (`[]`) is more clear and more
    /// concise.
    ///
    /// **Known problems:** Not a replacement for error handling: Using either
    /// `.unwrap()` or the Index trait (`[]`) carries the risk of causing a `panic`
    /// if the value being accessed is `None`. If the use of `.get().unwrap()` is a
    /// temporary placeholder for dealing with the `Option` type, then this does
    /// not mitigate the need for error handling. If there is a chance that `.get()`
    /// will be `None` in your program, then it is advisable that the `None` case
    /// is handled in a future refactor instead of using `.unwrap()` or the Index
    /// trait.
    ///
    /// **Example:**
    /// ```rust
    /// let mut some_vec = vec![0, 1, 2, 3];
    /// let last = some_vec.get(3).unwrap();
    /// *some_vec.get_mut(0).unwrap() = 1;
    /// ```
    /// The correct use would be:
    /// ```rust
    /// let mut some_vec = vec![0, 1, 2, 3];
    /// let last = some_vec[3];
    /// some_vec[0] = 1;
    /// ```
    pub GET_UNWRAP,
    restriction,
    "using `.get().unwrap()` or `.get_mut().unwrap()` when using `[]` would work instead"
}

declare_clippy_lint! {
    /// **What it does:** Checks for the use of `.extend(s.chars())` where s is a
    /// `&str` or `String`.
    ///
    /// **Why is this bad?** `.push_str(s)` is clearer
    ///
    /// **Known problems:** None.
    ///
    /// **Example:**
    /// ```rust
    /// let abc = "abc";
    /// let def = String::from("def");
    /// let mut s = String::new();
    /// s.extend(abc.chars());
    /// s.extend(def.chars());
    /// ```
    /// The correct use would be:
    /// ```rust
    /// let abc = "abc";
    /// let def = String::from("def");
    /// let mut s = String::new();
    /// s.push_str(abc);
    /// s.push_str(&def);
    /// ```
    pub STRING_EXTEND_CHARS,
    style,
    "using `x.extend(s.chars())` where s is a `&str` or `String`"
}

declare_clippy_lint! {
    /// **What it does:** Checks for the use of `.cloned().collect()` on slice to
    /// create a `Vec`.
    ///
    /// **Why is this bad?** `.to_vec()` is clearer
    ///
    /// **Known problems:** None.
    ///
    /// **Example:**
    /// ```rust
    /// let s = [1, 2, 3, 4, 5];
    /// let s2: Vec<isize> = s[..].iter().cloned().collect();
    /// ```
    /// The better use would be:
    /// ```rust
    /// let s = [1, 2, 3, 4, 5];
    /// let s2: Vec<isize> = s.to_vec();
    /// ```
    pub ITER_CLONED_COLLECT,
    style,
    "using `.cloned().collect()` on slice to create a `Vec`"
}

declare_clippy_lint! {
    /// **What it does:** Checks for usage of `_.chars().last()` or
    /// `_.chars().next_back()` on a `str` to check if it ends with a given char.
    ///
    /// **Why is this bad?** Readability, this can be written more concisely as
    /// `_.ends_with(_)`.
    ///
    /// **Known problems:** None.
    ///
    /// **Example:**
    /// ```rust
    /// # let name = "_";
    ///
    /// // Bad
    /// name.chars().last() == Some('_') || name.chars().next_back() == Some('-');
    ///
    /// // Good
    /// name.ends_with('_') || name.ends_with('-');
    /// ```
    pub CHARS_LAST_CMP,
    style,
    "using `.chars().last()` or `.chars().next_back()` to check if a string ends with a char"
}

declare_clippy_lint! {
    /// **What it does:** Checks for usage of `.as_ref()` or `.as_mut()` where the
    /// types before and after the call are the same.
    ///
    /// **Why is this bad?** The call is unnecessary.
    ///
    /// **Known problems:** None.
    ///
    /// **Example:**
    /// ```rust
    /// # fn do_stuff(x: &[i32]) {}
    /// let x: &[i32] = &[1, 2, 3, 4, 5];
    /// do_stuff(x.as_ref());
    /// ```
    /// The correct use would be:
    /// ```rust
    /// # fn do_stuff(x: &[i32]) {}
    /// let x: &[i32] = &[1, 2, 3, 4, 5];
    /// do_stuff(x);
    /// ```
    pub USELESS_ASREF,
    complexity,
    "using `as_ref` where the types before and after the call are the same"
}

declare_clippy_lint! {
    /// **What it does:** Checks for using `fold` when a more succinct alternative exists.
    /// Specifically, this checks for `fold`s which could be replaced by `any`, `all`,
    /// `sum` or `product`.
    ///
    /// **Why is this bad?** Readability.
    ///
    /// **Known problems:** None.
    ///
    /// **Example:**
    /// ```rust
    /// let _ = (0..3).fold(false, |acc, x| acc || x > 2);
    /// ```
    /// This could be written as:
    /// ```rust
    /// let _ = (0..3).any(|x| x > 2);
    /// ```
    pub UNNECESSARY_FOLD,
    style,
    "using `fold` when a more succinct alternative exists"
}

declare_clippy_lint! {
    /// **What it does:** Checks for `filter_map` calls which could be replaced by `filter` or `map`.
    /// More specifically it checks if the closure provided is only performing one of the
    /// filter or map operations and suggests the appropriate option.
    ///
    /// **Why is this bad?** Complexity. The intent is also clearer if only a single
    /// operation is being performed.
    ///
    /// **Known problems:** None
    ///
    /// **Example:**
    /// ```rust
    /// let _ = (0..3).filter_map(|x| if x > 2 { Some(x) } else { None });
    ///
    /// // As there is no transformation of the argument this could be written as:
    /// let _ = (0..3).filter(|&x| x > 2);
    /// ```
    ///
    /// ```rust
    /// let _ = (0..4).filter_map(|x| Some(x + 1));
    ///
    /// // As there is no conditional check on the argument this could be written as:
    /// let _ = (0..4).map(|x| x + 1);
    /// ```
    pub UNNECESSARY_FILTER_MAP,
    complexity,
    "using `filter_map` when a more succinct alternative exists"
}

declare_clippy_lint! {
    /// **What it does:** Checks for `into_iter` calls on references which should be replaced by `iter`
    /// or `iter_mut`.
    ///
    /// **Why is this bad?** Readability. Calling `into_iter` on a reference will not move out its
    /// content into the resulting iterator, which is confusing. It is better just call `iter` or
    /// `iter_mut` directly.
    ///
    /// **Known problems:** None
    ///
    /// **Example:**
    ///
    /// ```rust
    /// // Bad
    /// let _ = (&vec![3, 4, 5]).into_iter();
    ///
    /// // Good
    /// let _ = (&vec![3, 4, 5]).iter();
    /// ```
    pub INTO_ITER_ON_REF,
    style,
    "using `.into_iter()` on a reference"
}

declare_clippy_lint! {
    /// **What it does:** Checks for calls to `map` followed by a `count`.
    ///
    /// **Why is this bad?** It looks suspicious. Maybe `map` was confused with `filter`.
    /// If the `map` call is intentional, this should be rewritten. Or, if you intend to
    /// drive the iterator to completion, you can just use `for_each` instead.
    ///
    /// **Known problems:** None
    ///
    /// **Example:**
    ///
    /// ```rust
    /// let _ = (0..3).map(|x| x + 2).count();
    /// ```
    pub SUSPICIOUS_MAP,
    complexity,
    "suspicious usage of map"
}

declare_clippy_lint! {
    /// **What it does:** Checks for `MaybeUninit::uninit().assume_init()`.
    ///
    /// **Why is this bad?** For most types, this is undefined behavior.
    ///
    /// **Known problems:** For now, we accept empty tuples and tuples / arrays
    /// of `MaybeUninit`. There may be other types that allow uninitialized
    /// data, but those are not yet rigorously defined.
    ///
    /// **Example:**
    ///
    /// ```rust
    /// // Beware the UB
    /// use std::mem::MaybeUninit;
    ///
    /// let _: usize = unsafe { MaybeUninit::uninit().assume_init() };
    /// ```
    ///
    /// Note that the following is OK:
    ///
    /// ```rust
    /// use std::mem::MaybeUninit;
    ///
    /// let _: [MaybeUninit<bool>; 5] = unsafe {
    ///     MaybeUninit::uninit().assume_init()
    /// };
    /// ```
    pub UNINIT_ASSUMED_INIT,
    correctness,
    "`MaybeUninit::uninit().assume_init()`"
}

declare_clippy_lint! {
    /// **What it does:** Checks for `.checked_add/sub(x).unwrap_or(MAX/MIN)`.
    ///
    /// **Why is this bad?** These can be written simply with `saturating_add/sub` methods.
    ///
    /// **Example:**
    ///
    /// ```rust
    /// # let y: u32 = 0;
    /// # let x: u32 = 100;
    /// let add = x.checked_add(y).unwrap_or(u32::MAX);
    /// let sub = x.checked_sub(y).unwrap_or(u32::MIN);
    /// ```
    ///
    /// can be written using dedicated methods for saturating addition/subtraction as:
    ///
    /// ```rust
    /// # let y: u32 = 0;
    /// # let x: u32 = 100;
    /// let add = x.saturating_add(y);
    /// let sub = x.saturating_sub(y);
    /// ```
    pub MANUAL_SATURATING_ARITHMETIC,
    style,
    "`.chcked_add/sub(x).unwrap_or(MAX/MIN)`"
}

declare_clippy_lint! {
    /// **What it does:** Checks for `offset(_)`, `wrapping_`{`add`, `sub`}, etc. on raw pointers to
    /// zero-sized types
    ///
    /// **Why is this bad?** This is a no-op, and likely unintended
    ///
    /// **Known problems:** None
    ///
    /// **Example:**
    /// ```rust
    /// unsafe { (&() as *const ()).offset(1) };
    /// ```
    pub ZST_OFFSET,
    correctness,
    "Check for offset calculations on raw pointers to zero-sized types"
}

declare_clippy_lint! {
    /// **What it does:** Checks for `FileType::is_file()`.
    ///
    /// **Why is this bad?** When people testing a file type with `FileType::is_file`
    /// they are testing whether a path is something they can get bytes from. But
    /// `is_file` doesn't cover special file types in unix-like systems, and doesn't cover
    /// symlink in windows. Using `!FileType::is_dir()` is a better way to that intention.
    ///
    /// **Example:**
    ///
    /// ```rust
    /// # || {
    /// let metadata = std::fs::metadata("foo.txt")?;
    /// let filetype = metadata.file_type();
    ///
    /// if filetype.is_file() {
    ///     // read file
    /// }
    /// # Ok::<_, std::io::Error>(())
    /// # };
    /// ```
    ///
    /// should be written as:
    ///
    /// ```rust
    /// # || {
    /// let metadata = std::fs::metadata("foo.txt")?;
    /// let filetype = metadata.file_type();
    ///
    /// if !filetype.is_dir() {
    ///     // read file
    /// }
    /// # Ok::<_, std::io::Error>(())
    /// # };
    /// ```
    pub FILETYPE_IS_FILE,
    restriction,
    "`FileType::is_file` is not recommended to test for readable file type"
}

declare_clippy_lint! {
    /// **What it does:** Checks for usage of `_.as_ref().map(Deref::deref)` or it's aliases (such as String::as_str).
    ///
    /// **Why is this bad?** Readability, this can be written more concisely as a
    /// single method call.
    ///
    /// **Known problems:** None.
    ///
    /// **Example:**
    /// ```rust
    /// # let opt = Some("".to_string());
    /// opt.as_ref().map(String::as_str)
    /// # ;
    /// ```
    /// Can be written as
    /// ```rust
    /// # let opt = Some("".to_string());
    /// opt.as_deref()
    /// # ;
    /// ```
    pub OPTION_AS_REF_DEREF,
    complexity,
    "using `as_ref().map(Deref::deref)`, which is more succinctly expressed as `as_deref()`"
}

declare_clippy_lint! {
    /// **What it does:** Checks for usage of `iter().next()` on a Slice or an Array
    ///
    /// **Why is this bad?** These can be shortened into `.get()`
    ///
    /// **Known problems:** None.
    ///
    /// **Example:**
    /// ```rust
    /// # let a = [1, 2, 3];
    /// # let b = vec![1, 2, 3];
    /// a[2..].iter().next();
    /// b.iter().next();
    /// ```
    /// should be written as:
    /// ```rust
    /// # let a = [1, 2, 3];
    /// # let b = vec![1, 2, 3];
    /// a.get(2);
    /// b.get(0);
    /// ```
    pub ITER_NEXT_SLICE,
    style,
    "using `.iter().next()` on a sliced array, which can be shortened to just `.get()`"
}

declare_clippy_lint! {
<<<<<<< HEAD
    /// **What it does:** Warns when using push_str with a single-character string literal,
    /// and push with a char would work fine.
    ///
    /// **Why is this bad?** It's less clear that we are pushing a single character
=======
    /// **What it does:** Warns when using `push_str` with a single-character string literal,
    /// and `push` with a `char` would work fine.
    ///
    /// **Why is this bad?** It's less clear that we are pushing a single character.
>>>>>>> 48248af6
    ///
    /// **Known problems:** None
    ///
    /// **Example:**
<<<<<<< HEAD
    /// ```
=======
    /// ```rust
>>>>>>> 48248af6
    /// let mut string = String::new();
    /// string.push_str("R");
    /// ```
    /// Could be written as
<<<<<<< HEAD
    /// ```
=======
    /// ```rust
>>>>>>> 48248af6
    /// let mut string = String::new();
    /// string.push('R');
    /// ```
    pub SINGLE_CHAR_PUSH_STR,
    style,
    "`push_str()` used with a single-character string literal as parameter"
}

declare_clippy_lint! {
    /// **What it does:** As the counterpart to `or_fun_call`, this lint looks for unnecessary
    /// lazily evaluated closures on `Option` and `Result`.
    ///
    /// This lint suggests changing the following functions, when eager evaluation results in
    /// simpler code:
    ///  - `unwrap_or_else` to `unwrap_or`
    ///  - `and_then` to `and`
    ///  - `or_else` to `or`
    ///  - `get_or_insert_with` to `get_or_insert`
    ///  - `ok_or_else` to `ok_or`
    ///
    /// **Why is this bad?** Using eager evaluation is shorter and simpler in some cases.
    ///
    /// **Known problems:** It is possible, but not recommended for `Deref` and `Index` to have
    /// side effects. Eagerly evaluating them can change the semantics of the program.
    ///
    /// **Example:**
    ///
    /// ```rust
    /// // example code where clippy issues a warning
    /// let opt: Option<u32> = None;
    ///
    /// opt.unwrap_or_else(|| 42);
    /// ```
    /// Use instead:
    /// ```rust
    /// let opt: Option<u32> = None;
    ///
    /// opt.unwrap_or(42);
    /// ```
    pub UNNECESSARY_LAZY_EVALUATIONS,
    style,
    "using unnecessary lazy evaluation, which can be replaced with simpler eager evaluation"
}

declare_lint_pass!(Methods => [
    UNWRAP_USED,
    EXPECT_USED,
    SHOULD_IMPLEMENT_TRAIT,
    WRONG_SELF_CONVENTION,
    WRONG_PUB_SELF_CONVENTION,
    OK_EXPECT,
    MAP_UNWRAP_OR,
    RESULT_MAP_OR_INTO_OPTION,
    OPTION_MAP_OR_NONE,
    BIND_INSTEAD_OF_MAP,
    OR_FUN_CALL,
    EXPECT_FUN_CALL,
    CHARS_NEXT_CMP,
    CHARS_LAST_CMP,
    CLONE_ON_COPY,
    CLONE_ON_REF_PTR,
    CLONE_DOUBLE_REF,
    INEFFICIENT_TO_STRING,
    NEW_RET_NO_SELF,
    SINGLE_CHAR_PATTERN,
    SINGLE_CHAR_PUSH_STR,
    SEARCH_IS_SOME,
    TEMPORARY_CSTRING_AS_PTR,
    FILTER_NEXT,
    SKIP_WHILE_NEXT,
    FILTER_MAP,
    FILTER_MAP_NEXT,
    FLAT_MAP_IDENTITY,
    FIND_MAP,
    MAP_FLATTEN,
    ITERATOR_STEP_BY_ZERO,
    ITER_NEXT_SLICE,
    ITER_NTH,
    ITER_NTH_ZERO,
    ITER_SKIP_NEXT,
    GET_UNWRAP,
    STRING_EXTEND_CHARS,
    ITER_CLONED_COLLECT,
    USELESS_ASREF,
    UNNECESSARY_FOLD,
    UNNECESSARY_FILTER_MAP,
    INTO_ITER_ON_REF,
    SUSPICIOUS_MAP,
    UNINIT_ASSUMED_INIT,
    MANUAL_SATURATING_ARITHMETIC,
    ZST_OFFSET,
    FILETYPE_IS_FILE,
    OPTION_AS_REF_DEREF,
    UNNECESSARY_LAZY_EVALUATIONS,
]);

impl<'tcx> LateLintPass<'tcx> for Methods {
    #[allow(clippy::too_many_lines)]
    fn check_expr(&mut self, cx: &LateContext<'tcx>, expr: &'tcx hir::Expr<'_>) {
        if in_macro(expr.span) {
            return;
        }

        let (method_names, arg_lists, method_spans) = method_calls(expr, 2);
        let method_names: Vec<SymbolStr> = method_names.iter().map(|s| s.as_str()).collect();
        let method_names: Vec<&str> = method_names.iter().map(|s| &**s).collect();

        match method_names.as_slice() {
            ["unwrap", "get"] => lint_get_unwrap(cx, expr, arg_lists[1], false),
            ["unwrap", "get_mut"] => lint_get_unwrap(cx, expr, arg_lists[1], true),
            ["unwrap", ..] => lint_unwrap(cx, expr, arg_lists[0]),
            ["expect", "ok"] => lint_ok_expect(cx, expr, arg_lists[1]),
            ["expect", ..] => lint_expect(cx, expr, arg_lists[0]),
            ["unwrap_or", "map"] => option_map_unwrap_or::lint(cx, expr, arg_lists[1], arg_lists[0], method_spans[1]),
            ["unwrap_or_else", "map"] => {
                if !lint_map_unwrap_or_else(cx, expr, arg_lists[1], arg_lists[0]) {
                    unnecessary_lazy_eval::lint(cx, expr, arg_lists[0], true, "unwrap_or");
                }
            },
            ["map_or", ..] => lint_map_or_none(cx, expr, arg_lists[0]),
            ["and_then", ..] => {
                unnecessary_lazy_eval::lint(cx, expr, arg_lists[0], false, "and");
                bind_instead_of_map::OptionAndThenSome::lint(cx, expr, arg_lists[0]);
                bind_instead_of_map::ResultAndThenOk::lint(cx, expr, arg_lists[0]);
            },
            ["or_else", ..] => {
                unnecessary_lazy_eval::lint(cx, expr, arg_lists[0], false, "or");
                bind_instead_of_map::ResultOrElseErrInfo::lint(cx, expr, arg_lists[0]);
            },
            ["next", "filter"] => lint_filter_next(cx, expr, arg_lists[1]),
            ["next", "skip_while"] => lint_skip_while_next(cx, expr, arg_lists[1]),
            ["next", "iter"] => lint_iter_next(cx, expr, arg_lists[1]),
            ["map", "filter"] => lint_filter_map(cx, expr, arg_lists[1], arg_lists[0]),
            ["map", "filter_map"] => lint_filter_map_map(cx, expr, arg_lists[1], arg_lists[0]),
            ["next", "filter_map"] => lint_filter_map_next(cx, expr, arg_lists[1]),
            ["map", "find"] => lint_find_map(cx, expr, arg_lists[1], arg_lists[0]),
            ["flat_map", "filter"] => lint_filter_flat_map(cx, expr, arg_lists[1], arg_lists[0]),
            ["flat_map", "filter_map"] => lint_filter_map_flat_map(cx, expr, arg_lists[1], arg_lists[0]),
            ["flat_map", ..] => lint_flat_map_identity(cx, expr, arg_lists[0], method_spans[0]),
            ["flatten", "map"] => lint_map_flatten(cx, expr, arg_lists[1]),
            ["is_some", "find"] => lint_search_is_some(cx, expr, "find", arg_lists[1], arg_lists[0], method_spans[1]),
            ["is_some", "position"] => {
                lint_search_is_some(cx, expr, "position", arg_lists[1], arg_lists[0], method_spans[1])
            },
            ["is_some", "rposition"] => {
                lint_search_is_some(cx, expr, "rposition", arg_lists[1], arg_lists[0], method_spans[1])
            },
            ["extend", ..] => lint_extend(cx, expr, arg_lists[0]),
            ["as_ptr", "unwrap" | "expect"] => lint_cstring_as_ptr(cx, expr, &arg_lists[1][0], &arg_lists[0][0]),
            ["nth", "iter"] => lint_iter_nth(cx, expr, &arg_lists, false),
            ["nth", "iter_mut"] => lint_iter_nth(cx, expr, &arg_lists, true),
            ["nth", ..] => lint_iter_nth_zero(cx, expr, arg_lists[0]),
            ["step_by", ..] => lint_step_by(cx, expr, arg_lists[0]),
            ["next", "skip"] => lint_iter_skip_next(cx, expr, arg_lists[1]),
            ["collect", "cloned"] => lint_iter_cloned_collect(cx, expr, arg_lists[1]),
            ["as_ref"] => lint_asref(cx, expr, "as_ref", arg_lists[0]),
            ["as_mut"] => lint_asref(cx, expr, "as_mut", arg_lists[0]),
            ["fold", ..] => lint_unnecessary_fold(cx, expr, arg_lists[0], method_spans[0]),
            ["filter_map", ..] => unnecessary_filter_map::lint(cx, expr, arg_lists[0]),
            ["count", "map"] => lint_suspicious_map(cx, expr),
            ["assume_init"] => lint_maybe_uninit(cx, &arg_lists[0][0], expr),
            ["unwrap_or", arith @ ("checked_add" | "checked_sub" | "checked_mul")] => {
                manual_saturating_arithmetic::lint(cx, expr, &arg_lists, &arith["checked_".len()..])
            },
            ["add" | "offset" | "sub" | "wrapping_offset" | "wrapping_add" | "wrapping_sub"] => {
                check_pointer_offset(cx, expr, arg_lists[0])
            },
            ["is_file", ..] => lint_filetype_is_file(cx, expr, arg_lists[0]),
            ["map", "as_ref"] => lint_option_as_ref_deref(cx, expr, arg_lists[1], arg_lists[0], false),
            ["map", "as_mut"] => lint_option_as_ref_deref(cx, expr, arg_lists[1], arg_lists[0], true),
            ["unwrap_or_else", ..] => unnecessary_lazy_eval::lint(cx, expr, arg_lists[0], true, "unwrap_or"),
            ["get_or_insert_with", ..] => unnecessary_lazy_eval::lint(cx, expr, arg_lists[0], true, "get_or_insert"),
            ["ok_or_else", ..] => unnecessary_lazy_eval::lint(cx, expr, arg_lists[0], true, "ok_or"),
            _ => {},
        }

        match expr.kind {
            hir::ExprKind::MethodCall(ref method_call, ref method_span, ref args, _) => {
                lint_or_fun_call(cx, expr, *method_span, &method_call.ident.as_str(), args);
                lint_expect_fun_call(cx, expr, *method_span, &method_call.ident.as_str(), args);

                let self_ty = cx.typeck_results().expr_ty_adjusted(&args[0]);
                if args.len() == 1 && method_call.ident.name == sym!(clone) {
                    lint_clone_on_copy(cx, expr, &args[0], self_ty);
                    lint_clone_on_ref_ptr(cx, expr, &args[0]);
                }
                if args.len() == 1 && method_call.ident.name == sym!(to_string) {
                    inefficient_to_string::lint(cx, expr, &args[0], self_ty);
                }

                if let Some(fn_def_id) = cx.typeck_results().type_dependent_def_id(expr.hir_id) {
                    if match_def_path(cx, fn_def_id, &paths::PUSH_STR) {
                        lint_single_char_push_string(cx, expr, args);
                    }
                }

                match self_ty.kind {
                    ty::Ref(_, ty, _) if ty.kind == ty::Str => {
                        for &(method, pos) in &PATTERN_METHODS {
                            if method_call.ident.name.as_str() == method && args.len() > pos {
                                lint_single_char_pattern(cx, expr, &args[pos]);
                            }
                        }
                    },
                    ty::Ref(..) if method_call.ident.name == sym!(into_iter) => {
                        lint_into_iter(cx, expr, self_ty, *method_span);
                    },
                    _ => (),
                }
            },
            hir::ExprKind::Binary(op, ref lhs, ref rhs)
                if op.node == hir::BinOpKind::Eq || op.node == hir::BinOpKind::Ne =>
            {
                let mut info = BinaryExprInfo {
                    expr,
                    chain: lhs,
                    other: rhs,
                    eq: op.node == hir::BinOpKind::Eq,
                };
                lint_binary_expr_with_method_call(cx, &mut info);
            }
            _ => (),
        }
    }

    #[allow(clippy::too_many_lines)]
    fn check_impl_item(&mut self, cx: &LateContext<'tcx>, impl_item: &'tcx hir::ImplItem<'_>) {
        if in_external_macro(cx.sess(), impl_item.span) {
            return;
        }
        let name = impl_item.ident.name.as_str();
        let parent = cx.tcx.hir().get_parent_item(impl_item.hir_id);
        let item = cx.tcx.hir().expect_item(parent);
        let def_id = cx.tcx.hir().local_def_id(item.hir_id);
        let self_ty = cx.tcx.type_of(def_id);
        if_chain! {
            if let hir::ImplItemKind::Fn(ref sig, id) = impl_item.kind;
            if let Some(first_arg) = iter_input_pats(&sig.decl, cx.tcx.hir().body(id)).next();
            if let hir::ItemKind::Impl{ of_trait: None, .. } = item.kind;

            let method_def_id = cx.tcx.hir().local_def_id(impl_item.hir_id);
            let method_sig = cx.tcx.fn_sig(method_def_id);
            let method_sig = cx.tcx.erase_late_bound_regions(&method_sig);

            let first_arg_ty = &method_sig.inputs().iter().next();

            // check conventions w.r.t. conversion method names and predicates
            if let Some(first_arg_ty) = first_arg_ty;

            then {
                if cx.access_levels.is_exported(impl_item.hir_id) {
                    // check missing trait implementations
                    for method_config in &TRAIT_METHODS {
                        if name == method_config.method_name &&
                            sig.decl.inputs.len() == method_config.param_count &&
                            method_config.output_type.matches(cx, &sig.decl.output) &&
                            method_config.self_kind.matches(cx, self_ty, first_arg_ty) &&
                            fn_header_equals(method_config.fn_header, sig.header) &&
                            method_config.lifetime_param_cond(&impl_item)
                        {
                            span_lint_and_help(
                                cx,
                                SHOULD_IMPLEMENT_TRAIT,
                                impl_item.span,
                                &format!(
                                    "method `{}` can be confused for the standard trait method `{}::{}`",
                                    method_config.method_name,
                                    method_config.trait_name,
                                    method_config.method_name
                                ),
                                None,
                                &format!(
                                    "consider implementing the trait `{}` or choosing a less ambiguous method name",
                                    method_config.trait_name
                                )
                            );
                        }
                    }
                }

                if let Some((ref conv, self_kinds)) = &CONVENTIONS
                    .iter()
                    .find(|(ref conv, _)| conv.check(&name))
                {
                    if !self_kinds.iter().any(|k| k.matches(cx, self_ty, first_arg_ty)) {
                        let lint = if item.vis.node.is_pub() {
                            WRONG_PUB_SELF_CONVENTION
                        } else {
                            WRONG_SELF_CONVENTION
                        };

                        span_lint(
                            cx,
                            lint,
                            first_arg.pat.span,
                            &format!("methods called `{}` usually take {}; consider choosing a less ambiguous name",
                                conv,
                                &self_kinds
                                    .iter()
                                    .map(|k| k.description())
                                    .collect::<Vec<_>>()
                                    .join(" or ")
                            ),
                        );
                    }
                }
            }
        }

        // if this impl block implements a trait, lint in trait definition instead
        if let hir::ItemKind::Impl { of_trait: Some(_), .. } = item.kind {
            return;
        }

        if let hir::ImplItemKind::Fn(_, _) = impl_item.kind {
            let ret_ty = return_ty(cx, impl_item.hir_id);

            // walk the return type and check for Self (this does not check associated types)
            if contains_ty(ret_ty, self_ty) {
                return;
            }

            // if return type is impl trait, check the associated types
            if let ty::Opaque(def_id, _) = ret_ty.kind {
                // one of the associated types must be Self
                for &(predicate, _span) in cx.tcx.predicates_of(def_id).predicates {
                    if let ty::PredicateAtom::Projection(projection_predicate) = predicate.skip_binders() {
                        // walk the associated type and check for Self
                        if contains_ty(projection_predicate.ty, self_ty) {
                            return;
                        }
                    }
                }
            }

            if name == "new" && !TyS::same_type(ret_ty, self_ty) {
                span_lint(
                    cx,
                    NEW_RET_NO_SELF,
                    impl_item.span,
                    "methods called `new` usually return `Self`",
                );
            }
        }
    }

    fn check_trait_item(&mut self, cx: &LateContext<'tcx>, item: &'tcx TraitItem<'_>) {
        if_chain! {
            if !in_external_macro(cx.tcx.sess, item.span);
            if item.ident.name == sym!(new);
            if let TraitItemKind::Fn(_, _) = item.kind;
            let ret_ty = return_ty(cx, item.hir_id);
            let self_ty = TraitRef::identity(cx.tcx, item.hir_id.owner.to_def_id()).self_ty();
            if !contains_ty(ret_ty, self_ty);

            then {
                span_lint(
                    cx,
                    NEW_RET_NO_SELF,
                    item.span,
                    "methods called `new` usually return `Self`",
                );
            }
        }
    }
}

/// Checks for the `OR_FUN_CALL` lint.
#[allow(clippy::too_many_lines)]
fn lint_or_fun_call<'tcx>(
    cx: &LateContext<'tcx>,
    expr: &hir::Expr<'_>,
    method_span: Span,
    name: &str,
    args: &'tcx [hir::Expr<'_>],
) {
    // Searches an expression for method calls or function calls that aren't ctors
    struct FunCallFinder<'a, 'tcx> {
        cx: &'a LateContext<'tcx>,
        found: bool,
    }

    impl<'a, 'tcx> intravisit::Visitor<'tcx> for FunCallFinder<'a, 'tcx> {
        type Map = Map<'tcx>;

        fn visit_expr(&mut self, expr: &'tcx hir::Expr<'_>) {
            let call_found = match &expr.kind {
                // ignore enum and struct constructors
                hir::ExprKind::Call(..) => !is_ctor_or_promotable_const_function(self.cx, expr),
                hir::ExprKind::MethodCall(..) => true,
                _ => false,
            };

            if call_found {
                self.found |= true;
            }

            if !self.found {
                intravisit::walk_expr(self, expr);
            }
        }

        fn nested_visit_map(&mut self) -> intravisit::NestedVisitorMap<Self::Map> {
            intravisit::NestedVisitorMap::None
        }
    }

    /// Checks for `unwrap_or(T::new())` or `unwrap_or(T::default())`.
    fn check_unwrap_or_default(
        cx: &LateContext<'_>,
        name: &str,
        fun: &hir::Expr<'_>,
        self_expr: &hir::Expr<'_>,
        arg: &hir::Expr<'_>,
        or_has_args: bool,
        span: Span,
    ) -> bool {
        if_chain! {
            if !or_has_args;
            if name == "unwrap_or";
            if let hir::ExprKind::Path(ref qpath) = fun.kind;
            let path = &*last_path_segment(qpath).ident.as_str();
            if ["default", "new"].contains(&path);
            let arg_ty = cx.typeck_results().expr_ty(arg);
            if let Some(default_trait_id) = get_trait_def_id(cx, &paths::DEFAULT_TRAIT);
            if implements_trait(cx, arg_ty, default_trait_id, &[]);

            then {
                let mut applicability = Applicability::MachineApplicable;
                span_lint_and_sugg(
                    cx,
                    OR_FUN_CALL,
                    span,
                    &format!("use of `{}` followed by a call to `{}`", name, path),
                    "try this",
                    format!(
                        "{}.unwrap_or_default()",
                        snippet_with_applicability(cx, self_expr.span, "_", &mut applicability)
                    ),
                    applicability,
                );

                true
            } else {
                false
            }
        }
    }

    /// Checks for `*or(foo())`.
    #[allow(clippy::too_many_arguments)]
    fn check_general_case<'tcx>(
        cx: &LateContext<'tcx>,
        name: &str,
        method_span: Span,
        fun_span: Span,
        self_expr: &hir::Expr<'_>,
        arg: &'tcx hir::Expr<'_>,
        or_has_args: bool,
        span: Span,
    ) {
        if let hir::ExprKind::MethodCall(ref path, _, ref args, _) = &arg.kind {
            if path.ident.as_str() == "len" {
                let ty = walk_ptrs_ty(cx.typeck_results().expr_ty(&args[0]));

                match ty.kind {
                    ty::Slice(_) | ty::Array(_, _) => return,
                    _ => (),
                }

                if match_type(cx, ty, &paths::VEC) {
                    return;
                }
            }
        }

        // (path, fn_has_argument, methods, suffix)
        let know_types: &[(&[_], _, &[_], _)] = &[
            (&paths::BTREEMAP_ENTRY, false, &["or_insert"], "with"),
            (&paths::HASHMAP_ENTRY, false, &["or_insert"], "with"),
            (&paths::OPTION, false, &["map_or", "ok_or", "or", "unwrap_or"], "else"),
            (&paths::RESULT, true, &["or", "unwrap_or"], "else"),
        ];

        if_chain! {
            if know_types.iter().any(|k| k.2.contains(&name));

            let mut finder = FunCallFinder { cx: &cx, found: false };
            if { finder.visit_expr(&arg); finder.found };
            if !contains_return(&arg);

            let self_ty = cx.typeck_results().expr_ty(self_expr);

            if let Some(&(_, fn_has_arguments, poss, suffix)) =
                know_types.iter().find(|&&i| match_type(cx, self_ty, i.0));

            if poss.contains(&name);

            then {
                let sugg: Cow<'_, _> = match (fn_has_arguments, !or_has_args) {
                    (true, _) => format!("|_| {}", snippet_with_macro_callsite(cx, arg.span, "..")).into(),
                    (false, false) => format!("|| {}", snippet_with_macro_callsite(cx, arg.span, "..")).into(),
                    (false, true) => snippet_with_macro_callsite(cx, fun_span, ".."),
                };
                let span_replace_word = method_span.with_hi(span.hi());
                span_lint_and_sugg(
                    cx,
                    OR_FUN_CALL,
                    span_replace_word,
                    &format!("use of `{}` followed by a function call", name),
                    "try this",
                    format!("{}_{}({})", name, suffix, sugg),
                    Applicability::HasPlaceholders,
                );
            }
        }
    }

    if args.len() == 2 {
        match args[1].kind {
            hir::ExprKind::Call(ref fun, ref or_args) => {
                let or_has_args = !or_args.is_empty();
                if !check_unwrap_or_default(cx, name, fun, &args[0], &args[1], or_has_args, expr.span) {
                    check_general_case(
                        cx,
                        name,
                        method_span,
                        fun.span,
                        &args[0],
                        &args[1],
                        or_has_args,
                        expr.span,
                    );
                }
            },
            hir::ExprKind::MethodCall(_, span, ref or_args, _) => check_general_case(
                cx,
                name,
                method_span,
                span,
                &args[0],
                &args[1],
                !or_args.is_empty(),
                expr.span,
            ),
            _ => {},
        }
    }
}

/// Checks for the `EXPECT_FUN_CALL` lint.
#[allow(clippy::too_many_lines)]
fn lint_expect_fun_call(
    cx: &LateContext<'_>,
    expr: &hir::Expr<'_>,
    method_span: Span,
    name: &str,
    args: &[hir::Expr<'_>],
) {
    // Strip `&`, `as_ref()` and `as_str()` off `arg` until we're left with either a `String` or
    // `&str`
    fn get_arg_root<'a>(cx: &LateContext<'_>, arg: &'a hir::Expr<'a>) -> &'a hir::Expr<'a> {
        let mut arg_root = arg;
        loop {
            arg_root = match &arg_root.kind {
                hir::ExprKind::AddrOf(hir::BorrowKind::Ref, _, expr) => expr,
                hir::ExprKind::MethodCall(method_name, _, call_args, _) => {
                    if call_args.len() == 1
                        && (method_name.ident.name == sym!(as_str) || method_name.ident.name == sym!(as_ref))
                        && {
                            let arg_type = cx.typeck_results().expr_ty(&call_args[0]);
                            let base_type = walk_ptrs_ty(arg_type);
                            base_type.kind == ty::Str || is_type_diagnostic_item(cx, base_type, sym!(string_type))
                        }
                    {
                        &call_args[0]
                    } else {
                        break;
                    }
                },
                _ => break,
            };
        }
        arg_root
    }

    // Only `&'static str` or `String` can be used directly in the `panic!`. Other types should be
    // converted to string.
    fn requires_to_string(cx: &LateContext<'_>, arg: &hir::Expr<'_>) -> bool {
        let arg_ty = cx.typeck_results().expr_ty(arg);
        if is_type_diagnostic_item(cx, arg_ty, sym!(string_type)) {
            return false;
        }
        if let ty::Ref(_, ty, ..) = arg_ty.kind {
            if ty.kind == ty::Str && can_be_static_str(cx, arg) {
                return false;
            }
        };
        true
    }

    // Check if an expression could have type `&'static str`, knowing that it
    // has type `&str` for some lifetime.
    fn can_be_static_str(cx: &LateContext<'_>, arg: &hir::Expr<'_>) -> bool {
        match arg.kind {
            hir::ExprKind::Lit(_) => true,
            hir::ExprKind::Call(fun, _) => {
                if let hir::ExprKind::Path(ref p) = fun.kind {
                    match cx.qpath_res(p, fun.hir_id) {
                        hir::def::Res::Def(hir::def::DefKind::Fn | hir::def::DefKind::AssocFn, def_id) => matches!(
                            cx.tcx.fn_sig(def_id).output().skip_binder().kind,
                            ty::Ref(ty::ReStatic, ..)
                        ),
                        _ => false,
                    }
                } else {
                    false
                }
            },
            hir::ExprKind::MethodCall(..) => {
                cx.typeck_results()
                    .type_dependent_def_id(arg.hir_id)
                    .map_or(false, |method_id| {
                        matches!(
                            cx.tcx.fn_sig(method_id).output().skip_binder().kind,
                            ty::Ref(ty::ReStatic, ..)
                        )
                    })
            },
            hir::ExprKind::Path(ref p) => matches!(
                cx.qpath_res(p, arg.hir_id),
                hir::def::Res::Def(hir::def::DefKind::Const | hir::def::DefKind::Static, _)
            ),
            _ => false,
        }
    }

    fn generate_format_arg_snippet(
        cx: &LateContext<'_>,
        a: &hir::Expr<'_>,
        applicability: &mut Applicability,
    ) -> Vec<String> {
        if_chain! {
            if let hir::ExprKind::AddrOf(hir::BorrowKind::Ref, _, ref format_arg) = a.kind;
            if let hir::ExprKind::Match(ref format_arg_expr, _, _) = format_arg.kind;
            if let hir::ExprKind::Tup(ref format_arg_expr_tup) = format_arg_expr.kind;

            then {
                format_arg_expr_tup
                    .iter()
                    .map(|a| snippet_with_applicability(cx, a.span, "..", applicability).into_owned())
                    .collect()
            } else {
                unreachable!()
            }
        }
    }

    fn is_call(node: &hir::ExprKind<'_>) -> bool {
        match node {
            hir::ExprKind::AddrOf(hir::BorrowKind::Ref, _, expr) => {
                is_call(&expr.kind)
            },
            hir::ExprKind::Call(..)
            | hir::ExprKind::MethodCall(..)
            // These variants are debatable or require further examination
            | hir::ExprKind::Match(..)
            | hir::ExprKind::Block{ .. } => true,
            _ => false,
        }
    }

    if args.len() != 2 || name != "expect" || !is_call(&args[1].kind) {
        return;
    }

    let receiver_type = cx.typeck_results().expr_ty_adjusted(&args[0]);
    let closure_args = if is_type_diagnostic_item(cx, receiver_type, sym!(option_type)) {
        "||"
    } else if is_type_diagnostic_item(cx, receiver_type, sym!(result_type)) {
        "|_|"
    } else {
        return;
    };

    let arg_root = get_arg_root(cx, &args[1]);

    let span_replace_word = method_span.with_hi(expr.span.hi());

    let mut applicability = Applicability::MachineApplicable;

    //Special handling for `format!` as arg_root
    if_chain! {
        if let hir::ExprKind::Block(block, None) = &arg_root.kind;
        if block.stmts.len() == 1;
        if let hir::StmtKind::Local(local) = &block.stmts[0].kind;
        if let Some(arg_root) = &local.init;
        if let hir::ExprKind::Call(ref inner_fun, ref inner_args) = arg_root.kind;
        if is_expn_of(inner_fun.span, "format").is_some() && inner_args.len() == 1;
        if let hir::ExprKind::Call(_, format_args) = &inner_args[0].kind;
        then {
            let fmt_spec = &format_args[0];
            let fmt_args = &format_args[1];

            let mut args = vec![snippet(cx, fmt_spec.span, "..").into_owned()];

            args.extend(generate_format_arg_snippet(cx, fmt_args, &mut applicability));

            let sugg = args.join(", ");

            span_lint_and_sugg(
                cx,
                EXPECT_FUN_CALL,
                span_replace_word,
                &format!("use of `{}` followed by a function call", name),
                "try this",
                format!("unwrap_or_else({} panic!({}))", closure_args, sugg),
                applicability,
            );

            return;
        }
    }

    let mut arg_root_snippet: Cow<'_, _> = snippet_with_applicability(cx, arg_root.span, "..", &mut applicability);
    if requires_to_string(cx, arg_root) {
        arg_root_snippet.to_mut().push_str(".to_string()");
    }

    span_lint_and_sugg(
        cx,
        EXPECT_FUN_CALL,
        span_replace_word,
        &format!("use of `{}` followed by a function call", name),
        "try this",
        format!("unwrap_or_else({} {{ panic!({}) }})", closure_args, arg_root_snippet),
        applicability,
    );
}

/// Checks for the `CLONE_ON_COPY` lint.
fn lint_clone_on_copy(cx: &LateContext<'_>, expr: &hir::Expr<'_>, arg: &hir::Expr<'_>, arg_ty: Ty<'_>) {
    let ty = cx.typeck_results().expr_ty(expr);
    if let ty::Ref(_, inner, _) = arg_ty.kind {
        if let ty::Ref(_, innermost, _) = inner.kind {
            span_lint_and_then(
                cx,
                CLONE_DOUBLE_REF,
                expr.span,
                "using `clone` on a double-reference; \
                this will copy the reference instead of cloning the inner type",
                |diag| {
                    if let Some(snip) = sugg::Sugg::hir_opt(cx, arg) {
                        let mut ty = innermost;
                        let mut n = 0;
                        while let ty::Ref(_, inner, _) = ty.kind {
                            ty = inner;
                            n += 1;
                        }
                        let refs: String = iter::repeat('&').take(n + 1).collect();
                        let derefs: String = iter::repeat('*').take(n).collect();
                        let explicit = format!("<{}{}>::clone({})", refs, ty, snip);
                        diag.span_suggestion(
                            expr.span,
                            "try dereferencing it",
                            format!("{}({}{}).clone()", refs, derefs, snip.deref()),
                            Applicability::MaybeIncorrect,
                        );
                        diag.span_suggestion(
                            expr.span,
                            "or try being explicit if you are sure, that you want to clone a reference",
                            explicit,
                            Applicability::MaybeIncorrect,
                        );
                    }
                },
            );
            return; // don't report clone_on_copy
        }
    }

    if is_copy(cx, ty) {
        let snip;
        if let Some(snippet) = sugg::Sugg::hir_opt(cx, arg) {
            let parent = cx.tcx.hir().get_parent_node(expr.hir_id);
            match &cx.tcx.hir().get(parent) {
                hir::Node::Expr(parent) => match parent.kind {
                    // &*x is a nop, &x.clone() is not
                    hir::ExprKind::AddrOf(..) => return,
                    // (*x).func() is useless, x.clone().func() can work in case func borrows mutably
                    hir::ExprKind::MethodCall(_, _, parent_args, _) if expr.hir_id == parent_args[0].hir_id => {
                        return;
                    },

                    _ => {},
                },
                hir::Node::Stmt(stmt) => {
                    if let hir::StmtKind::Local(ref loc) = stmt.kind {
                        if let hir::PatKind::Ref(..) = loc.pat.kind {
                            // let ref y = *x borrows x, let ref y = x.clone() does not
                            return;
                        }
                    }
                },
                _ => {},
            }

            // x.clone() might have dereferenced x, possibly through Deref impls
            if cx.typeck_results().expr_ty(arg) == ty {
                snip = Some(("try removing the `clone` call", format!("{}", snippet)));
            } else {
                let deref_count = cx
                    .typeck_results()
                    .expr_adjustments(arg)
                    .iter()
                    .filter(|adj| matches!(adj.kind, ty::adjustment::Adjust::Deref(_)))
                    .count();
                let derefs: String = iter::repeat('*').take(deref_count).collect();
                snip = Some(("try dereferencing it", format!("{}{}", derefs, snippet)));
            }
        } else {
            snip = None;
        }
        span_lint_and_then(cx, CLONE_ON_COPY, expr.span, "using `clone` on a `Copy` type", |diag| {
            if let Some((text, snip)) = snip {
                diag.span_suggestion(expr.span, text, snip, Applicability::MachineApplicable);
            }
        });
    }
}

fn lint_clone_on_ref_ptr(cx: &LateContext<'_>, expr: &hir::Expr<'_>, arg: &hir::Expr<'_>) {
    let obj_ty = walk_ptrs_ty(cx.typeck_results().expr_ty(arg));

    if let ty::Adt(_, subst) = obj_ty.kind {
        let caller_type = if is_type_diagnostic_item(cx, obj_ty, sym::Rc) {
            "Rc"
        } else if is_type_diagnostic_item(cx, obj_ty, sym::Arc) {
            "Arc"
        } else if match_type(cx, obj_ty, &paths::WEAK_RC) || match_type(cx, obj_ty, &paths::WEAK_ARC) {
            "Weak"
        } else {
            return;
        };

        let snippet = snippet_with_macro_callsite(cx, arg.span, "_");

        span_lint_and_sugg(
            cx,
            CLONE_ON_REF_PTR,
            expr.span,
            "using `.clone()` on a ref-counted pointer",
            "try this",
            format!("{}::<{}>::clone(&{})", caller_type, subst.type_at(0), snippet),
            Applicability::Unspecified, // Sometimes unnecessary ::<_> after Rc/Arc/Weak
        );
    }
}

fn lint_string_extend(cx: &LateContext<'_>, expr: &hir::Expr<'_>, args: &[hir::Expr<'_>]) {
    let arg = &args[1];
    if let Some(arglists) = method_chain_args(arg, &["chars"]) {
        let target = &arglists[0][0];
        let self_ty = walk_ptrs_ty(cx.typeck_results().expr_ty(target));
        let ref_str = if self_ty.kind == ty::Str {
            ""
        } else if is_type_diagnostic_item(cx, self_ty, sym!(string_type)) {
            "&"
        } else {
            return;
        };

        let mut applicability = Applicability::MachineApplicable;
        span_lint_and_sugg(
            cx,
            STRING_EXTEND_CHARS,
            expr.span,
            "calling `.extend(_.chars())`",
            "try this",
            format!(
                "{}.push_str({}{})",
                snippet_with_applicability(cx, args[0].span, "_", &mut applicability),
                ref_str,
                snippet_with_applicability(cx, target.span, "_", &mut applicability)
            ),
            applicability,
        );
    }
}

fn lint_extend(cx: &LateContext<'_>, expr: &hir::Expr<'_>, args: &[hir::Expr<'_>]) {
    let obj_ty = walk_ptrs_ty(cx.typeck_results().expr_ty(&args[0]));
    if is_type_diagnostic_item(cx, obj_ty, sym!(string_type)) {
        lint_string_extend(cx, expr, args);
    }
}

fn lint_cstring_as_ptr(cx: &LateContext<'_>, expr: &hir::Expr<'_>, source: &hir::Expr<'_>, unwrap: &hir::Expr<'_>) {
    if_chain! {
        let source_type = cx.typeck_results().expr_ty(source);
        if let ty::Adt(def, substs) = source_type.kind;
        if cx.tcx.is_diagnostic_item(sym!(result_type), def.did);
        if match_type(cx, substs.type_at(0), &paths::CSTRING);
        then {
            span_lint_and_then(
                cx,
                TEMPORARY_CSTRING_AS_PTR,
                expr.span,
                "you are getting the inner pointer of a temporary `CString`",
                |diag| {
                    diag.note("that pointer will be invalid outside this expression");
                    diag.span_help(unwrap.span, "assign the `CString` to a variable to extend its lifetime");
                });
        }
    }
}

fn lint_iter_cloned_collect<'tcx>(cx: &LateContext<'tcx>, expr: &hir::Expr<'_>, iter_args: &'tcx [hir::Expr<'_>]) {
    if_chain! {
        if is_type_diagnostic_item(cx, cx.typeck_results().expr_ty(expr), sym!(vec_type));
        if let Some(slice) = derefs_to_slice(cx, &iter_args[0], cx.typeck_results().expr_ty(&iter_args[0]));
        if let Some(to_replace) = expr.span.trim_start(slice.span.source_callsite());

        then {
            span_lint_and_sugg(
                cx,
                ITER_CLONED_COLLECT,
                to_replace,
                "called `iter().cloned().collect()` on a slice to create a `Vec`. Calling `to_vec()` is both faster and \
                more readable",
                "try",
                ".to_vec()".to_string(),
                Applicability::MachineApplicable,
            );
        }
    }
}

fn lint_unnecessary_fold(cx: &LateContext<'_>, expr: &hir::Expr<'_>, fold_args: &[hir::Expr<'_>], fold_span: Span) {
    fn check_fold_with_op(
        cx: &LateContext<'_>,
        expr: &hir::Expr<'_>,
        fold_args: &[hir::Expr<'_>],
        fold_span: Span,
        op: hir::BinOpKind,
        replacement_method_name: &str,
        replacement_has_args: bool,
    ) {
        if_chain! {
            // Extract the body of the closure passed to fold
            if let hir::ExprKind::Closure(_, _, body_id, _, _) = fold_args[2].kind;
            let closure_body = cx.tcx.hir().body(body_id);
            let closure_expr = remove_blocks(&closure_body.value);

            // Check if the closure body is of the form `acc <op> some_expr(x)`
            if let hir::ExprKind::Binary(ref bin_op, ref left_expr, ref right_expr) = closure_expr.kind;
            if bin_op.node == op;

            // Extract the names of the two arguments to the closure
            if let Some(first_arg_ident) = get_arg_name(&closure_body.params[0].pat);
            if let Some(second_arg_ident) = get_arg_name(&closure_body.params[1].pat);

            if match_var(&*left_expr, first_arg_ident);
            if replacement_has_args || match_var(&*right_expr, second_arg_ident);

            then {
                let mut applicability = Applicability::MachineApplicable;
                let sugg = if replacement_has_args {
                    format!(
                        "{replacement}(|{s}| {r})",
                        replacement = replacement_method_name,
                        s = second_arg_ident,
                        r = snippet_with_applicability(cx, right_expr.span, "EXPR", &mut applicability),
                    )
                } else {
                    format!(
                        "{replacement}()",
                        replacement = replacement_method_name,
                    )
                };

                span_lint_and_sugg(
                    cx,
                    UNNECESSARY_FOLD,
                    fold_span.with_hi(expr.span.hi()),
                    // TODO #2371 don't suggest e.g., .any(|x| f(x)) if we can suggest .any(f)
                    "this `.fold` can be written more succinctly using another method",
                    "try",
                    sugg,
                    applicability,
                );
            }
        }
    }

    // Check that this is a call to Iterator::fold rather than just some function called fold
    if !match_trait_method(cx, expr, &paths::ITERATOR) {
        return;
    }

    assert!(
        fold_args.len() == 3,
        "Expected fold_args to have three entries - the receiver, the initial value and the closure"
    );

    // Check if the first argument to .fold is a suitable literal
    if let hir::ExprKind::Lit(ref lit) = fold_args[1].kind {
        match lit.node {
            ast::LitKind::Bool(false) => {
                check_fold_with_op(cx, expr, fold_args, fold_span, hir::BinOpKind::Or, "any", true)
            },
            ast::LitKind::Bool(true) => {
                check_fold_with_op(cx, expr, fold_args, fold_span, hir::BinOpKind::And, "all", true)
            },
            ast::LitKind::Int(0, _) => {
                check_fold_with_op(cx, expr, fold_args, fold_span, hir::BinOpKind::Add, "sum", false)
            },
            ast::LitKind::Int(1, _) => {
                check_fold_with_op(cx, expr, fold_args, fold_span, hir::BinOpKind::Mul, "product", false)
            },
            _ => (),
        }
    }
}

fn lint_step_by<'tcx>(cx: &LateContext<'tcx>, expr: &hir::Expr<'_>, args: &'tcx [hir::Expr<'_>]) {
    if match_trait_method(cx, expr, &paths::ITERATOR) {
        if let Some((Constant::Int(0), _)) = constant(cx, cx.typeck_results(), &args[1]) {
            span_lint(
                cx,
                ITERATOR_STEP_BY_ZERO,
                expr.span,
                "Iterator::step_by(0) will panic at runtime",
            );
        }
    }
}

fn lint_iter_next<'tcx>(cx: &LateContext<'tcx>, expr: &'tcx hir::Expr<'_>, iter_args: &'tcx [hir::Expr<'_>]) {
    let caller_expr = &iter_args[0];

    // Skip lint if the `iter().next()` expression is a for loop argument,
    // since it is already covered by `&loops::ITER_NEXT_LOOP`
    let mut parent_expr_opt = get_parent_expr(cx, expr);
    while let Some(parent_expr) = parent_expr_opt {
        if higher::for_loop(parent_expr).is_some() {
            return;
        }
        parent_expr_opt = get_parent_expr(cx, parent_expr);
    }

    if derefs_to_slice(cx, caller_expr, cx.typeck_results().expr_ty(caller_expr)).is_some() {
        // caller is a Slice
        if_chain! {
            if let hir::ExprKind::Index(ref caller_var, ref index_expr) = &caller_expr.kind;
            if let Some(higher::Range { start: Some(start_expr), end: None, limits: ast::RangeLimits::HalfOpen })
                = higher::range(index_expr);
            if let hir::ExprKind::Lit(ref start_lit) = &start_expr.kind;
            if let ast::LitKind::Int(start_idx, _) = start_lit.node;
            then {
                let mut applicability = Applicability::MachineApplicable;
                span_lint_and_sugg(
                    cx,
                    ITER_NEXT_SLICE,
                    expr.span,
                    "using `.iter().next()` on a Slice without end index",
                    "try calling",
                    format!("{}.get({})", snippet_with_applicability(cx, caller_var.span, "..", &mut applicability), start_idx),
                    applicability,
                );
            }
        }
    } else if is_type_diagnostic_item(cx, cx.typeck_results().expr_ty(caller_expr), sym!(vec_type))
        || matches!(
            &walk_ptrs_ty(cx.typeck_results().expr_ty(caller_expr)).kind,
            ty::Array(_, _)
        )
    {
        // caller is a Vec or an Array
        let mut applicability = Applicability::MachineApplicable;
        span_lint_and_sugg(
            cx,
            ITER_NEXT_SLICE,
            expr.span,
            "using `.iter().next()` on an array",
            "try calling",
            format!(
                "{}.get(0)",
                snippet_with_applicability(cx, caller_expr.span, "..", &mut applicability)
            ),
            applicability,
        );
    }
}

fn lint_iter_nth<'tcx>(
    cx: &LateContext<'tcx>,
    expr: &hir::Expr<'_>,
    nth_and_iter_args: &[&'tcx [hir::Expr<'tcx>]],
    is_mut: bool,
) {
    let iter_args = nth_and_iter_args[1];
    let mut_str = if is_mut { "_mut" } else { "" };
    let caller_type = if derefs_to_slice(cx, &iter_args[0], cx.typeck_results().expr_ty(&iter_args[0])).is_some() {
        "slice"
    } else if is_type_diagnostic_item(cx, cx.typeck_results().expr_ty(&iter_args[0]), sym!(vec_type)) {
        "Vec"
    } else if is_type_diagnostic_item(cx, cx.typeck_results().expr_ty(&iter_args[0]), sym!(vecdeque_type)) {
        "VecDeque"
    } else {
        let nth_args = nth_and_iter_args[0];
        lint_iter_nth_zero(cx, expr, &nth_args);
        return; // caller is not a type that we want to lint
    };

    span_lint_and_help(
        cx,
        ITER_NTH,
        expr.span,
        &format!("called `.iter{0}().nth()` on a {1}", mut_str, caller_type),
        None,
        &format!("calling `.get{}()` is both faster and more readable", mut_str),
    );
}

fn lint_iter_nth_zero<'tcx>(cx: &LateContext<'tcx>, expr: &hir::Expr<'_>, nth_args: &'tcx [hir::Expr<'_>]) {
    if_chain! {
        if match_trait_method(cx, expr, &paths::ITERATOR);
        if let Some((Constant::Int(0), _)) = constant(cx, cx.typeck_results(), &nth_args[1]);
        then {
            let mut applicability = Applicability::MachineApplicable;
            span_lint_and_sugg(
                cx,
                ITER_NTH_ZERO,
                expr.span,
                "called `.nth(0)` on a `std::iter::Iterator`, when `.next()` is equivalent",
                "try calling `.next()` instead of `.nth(0)`",
                format!("{}.next()", snippet_with_applicability(cx, nth_args[0].span, "..", &mut applicability)),
                applicability,
            );
        }
    }
}

fn lint_get_unwrap<'tcx>(cx: &LateContext<'tcx>, expr: &hir::Expr<'_>, get_args: &'tcx [hir::Expr<'_>], is_mut: bool) {
    // Note: we don't want to lint `get_mut().unwrap` for `HashMap` or `BTreeMap`,
    // because they do not implement `IndexMut`
    let mut applicability = Applicability::MachineApplicable;
    let expr_ty = cx.typeck_results().expr_ty(&get_args[0]);
    let get_args_str = if get_args.len() > 1 {
        snippet_with_applicability(cx, get_args[1].span, "_", &mut applicability)
    } else {
        return; // not linting on a .get().unwrap() chain or variant
    };
    let mut needs_ref;
    let caller_type = if derefs_to_slice(cx, &get_args[0], expr_ty).is_some() {
        needs_ref = get_args_str.parse::<usize>().is_ok();
        "slice"
    } else if is_type_diagnostic_item(cx, expr_ty, sym!(vec_type)) {
        needs_ref = get_args_str.parse::<usize>().is_ok();
        "Vec"
    } else if is_type_diagnostic_item(cx, expr_ty, sym!(vecdeque_type)) {
        needs_ref = get_args_str.parse::<usize>().is_ok();
        "VecDeque"
    } else if !is_mut && is_type_diagnostic_item(cx, expr_ty, sym!(hashmap_type)) {
        needs_ref = true;
        "HashMap"
    } else if !is_mut && match_type(cx, expr_ty, &paths::BTREEMAP) {
        needs_ref = true;
        "BTreeMap"
    } else {
        return; // caller is not a type that we want to lint
    };

    let mut span = expr.span;

    // Handle the case where the result is immediately dereferenced
    // by not requiring ref and pulling the dereference into the
    // suggestion.
    if_chain! {
        if needs_ref;
        if let Some(parent) = get_parent_expr(cx, expr);
        if let hir::ExprKind::Unary(hir::UnOp::UnDeref, _) = parent.kind;
        then {
            needs_ref = false;
            span = parent.span;
        }
    }

    let mut_str = if is_mut { "_mut" } else { "" };
    let borrow_str = if !needs_ref {
        ""
    } else if is_mut {
        "&mut "
    } else {
        "&"
    };

    span_lint_and_sugg(
        cx,
        GET_UNWRAP,
        span,
        &format!(
            "called `.get{0}().unwrap()` on a {1}. Using `[]` is more clear and more concise",
            mut_str, caller_type
        ),
        "try this",
        format!(
            "{}{}[{}]",
            borrow_str,
            snippet_with_applicability(cx, get_args[0].span, "_", &mut applicability),
            get_args_str
        ),
        applicability,
    );
}

fn lint_iter_skip_next(cx: &LateContext<'_>, expr: &hir::Expr<'_>, skip_args: &[hir::Expr<'_>]) {
    // lint if caller of skip is an Iterator
    if match_trait_method(cx, expr, &paths::ITERATOR) {
        if let [caller, n] = skip_args {
            let hint = format!(".nth({})", snippet(cx, n.span, ".."));
            span_lint_and_sugg(
                cx,
                ITER_SKIP_NEXT,
                expr.span.trim_start(caller.span).unwrap(),
                "called `skip(x).next()` on an iterator",
                "use `nth` instead",
                hint,
                Applicability::MachineApplicable,
            );
        }
    }
}

fn derefs_to_slice<'tcx>(
    cx: &LateContext<'tcx>,
    expr: &'tcx hir::Expr<'tcx>,
    ty: Ty<'tcx>,
) -> Option<&'tcx hir::Expr<'tcx>> {
    fn may_slice<'a>(cx: &LateContext<'a>, ty: Ty<'a>) -> bool {
        match ty.kind {
            ty::Slice(_) => true,
            ty::Adt(def, _) if def.is_box() => may_slice(cx, ty.boxed_ty()),
            ty::Adt(..) => is_type_diagnostic_item(cx, ty, sym!(vec_type)),
            ty::Array(_, size) => size
                .try_eval_usize(cx.tcx, cx.param_env)
                .map_or(false, |size| size < 32),
            ty::Ref(_, inner, _) => may_slice(cx, inner),
            _ => false,
        }
    }

    if let hir::ExprKind::MethodCall(ref path, _, ref args, _) = expr.kind {
        if path.ident.name == sym!(iter) && may_slice(cx, cx.typeck_results().expr_ty(&args[0])) {
            Some(&args[0])
        } else {
            None
        }
    } else {
        match ty.kind {
            ty::Slice(_) => Some(expr),
            ty::Adt(def, _) if def.is_box() && may_slice(cx, ty.boxed_ty()) => Some(expr),
            ty::Ref(_, inner, _) => {
                if may_slice(cx, inner) {
                    Some(expr)
                } else {
                    None
                }
            },
            _ => None,
        }
    }
}

/// lint use of `unwrap()` for `Option`s and `Result`s
fn lint_unwrap(cx: &LateContext<'_>, expr: &hir::Expr<'_>, unwrap_args: &[hir::Expr<'_>]) {
    let obj_ty = walk_ptrs_ty(cx.typeck_results().expr_ty(&unwrap_args[0]));

    let mess = if is_type_diagnostic_item(cx, obj_ty, sym!(option_type)) {
        Some((UNWRAP_USED, "an Option", "None"))
    } else if is_type_diagnostic_item(cx, obj_ty, sym!(result_type)) {
        Some((UNWRAP_USED, "a Result", "Err"))
    } else {
        None
    };

    if let Some((lint, kind, none_value)) = mess {
        span_lint_and_help(
            cx,
            lint,
            expr.span,
            &format!("used `unwrap()` on `{}` value", kind,),
            None,
            &format!(
                "if you don't want to handle the `{}` case gracefully, consider \
                using `expect()` to provide a better panic message",
                none_value,
            ),
        );
    }
}

/// lint use of `expect()` for `Option`s and `Result`s
fn lint_expect(cx: &LateContext<'_>, expr: &hir::Expr<'_>, expect_args: &[hir::Expr<'_>]) {
    let obj_ty = walk_ptrs_ty(cx.typeck_results().expr_ty(&expect_args[0]));

    let mess = if is_type_diagnostic_item(cx, obj_ty, sym!(option_type)) {
        Some((EXPECT_USED, "an Option", "None"))
    } else if is_type_diagnostic_item(cx, obj_ty, sym!(result_type)) {
        Some((EXPECT_USED, "a Result", "Err"))
    } else {
        None
    };

    if let Some((lint, kind, none_value)) = mess {
        span_lint_and_help(
            cx,
            lint,
            expr.span,
            &format!("used `expect()` on `{}` value", kind,),
            None,
            &format!("if this value is an `{}`, it will panic", none_value,),
        );
    }
}

/// lint use of `ok().expect()` for `Result`s
fn lint_ok_expect(cx: &LateContext<'_>, expr: &hir::Expr<'_>, ok_args: &[hir::Expr<'_>]) {
    if_chain! {
        // lint if the caller of `ok()` is a `Result`
        if is_type_diagnostic_item(cx, cx.typeck_results().expr_ty(&ok_args[0]), sym!(result_type));
        let result_type = cx.typeck_results().expr_ty(&ok_args[0]);
        if let Some(error_type) = get_error_type(cx, result_type);
        if has_debug_impl(error_type, cx);

        then {
            span_lint_and_help(
                cx,
                OK_EXPECT,
                expr.span,
                "called `ok().expect()` on a `Result` value",
                None,
                "you can call `expect()` directly on the `Result`",
            );
        }
    }
}

/// lint use of `map().flatten()` for `Iterators` and 'Options'
fn lint_map_flatten<'tcx>(cx: &LateContext<'tcx>, expr: &'tcx hir::Expr<'_>, map_args: &'tcx [hir::Expr<'_>]) {
    // lint if caller of `.map().flatten()` is an Iterator
    if match_trait_method(cx, expr, &paths::ITERATOR) {
        let map_closure_ty = cx.typeck_results().expr_ty(&map_args[1]);
        let is_map_to_option = match map_closure_ty.kind {
            ty::Closure(_, _) | ty::FnDef(_, _) | ty::FnPtr(_) => {
                let map_closure_sig = match map_closure_ty.kind {
                    ty::Closure(_, substs) => substs.as_closure().sig(),
                    _ => map_closure_ty.fn_sig(cx.tcx),
                };
                let map_closure_return_ty = cx.tcx.erase_late_bound_regions(&map_closure_sig.output());
                is_type_diagnostic_item(cx, map_closure_return_ty, sym!(option_type))
            },
            _ => false,
        };

        let method_to_use = if is_map_to_option {
            // `(...).map(...)` has type `impl Iterator<Item=Option<...>>
            "filter_map"
        } else {
            // `(...).map(...)` has type `impl Iterator<Item=impl Iterator<...>>
            "flat_map"
        };
        let func_snippet = snippet(cx, map_args[1].span, "..");
        let hint = format!(".{0}({1})", method_to_use, func_snippet);
        span_lint_and_sugg(
            cx,
            MAP_FLATTEN,
            expr.span.with_lo(map_args[0].span.hi()),
            "called `map(..).flatten()` on an `Iterator`",
            &format!("try using `{}` instead", method_to_use),
            hint,
            Applicability::MachineApplicable,
        );
    }

    // lint if caller of `.map().flatten()` is an Option
    if is_type_diagnostic_item(cx, cx.typeck_results().expr_ty(&map_args[0]), sym!(option_type)) {
        let func_snippet = snippet(cx, map_args[1].span, "..");
        let hint = format!(".and_then({})", func_snippet);
        span_lint_and_sugg(
            cx,
            MAP_FLATTEN,
            expr.span.with_lo(map_args[0].span.hi()),
            "called `map(..).flatten()` on an `Option`",
            "try using `and_then` instead",
            hint,
            Applicability::MachineApplicable,
        );
    }
}

/// lint use of `map().unwrap_or_else()` for `Option`s and `Result`s
/// Return true if lint triggered
fn lint_map_unwrap_or_else<'tcx>(
    cx: &LateContext<'tcx>,
    expr: &'tcx hir::Expr<'_>,
    map_args: &'tcx [hir::Expr<'_>],
    unwrap_args: &'tcx [hir::Expr<'_>],
) -> bool {
    // lint if the caller of `map()` is an `Option`
    let is_option = is_type_diagnostic_item(cx, cx.typeck_results().expr_ty(&map_args[0]), sym!(option_type));
    let is_result = is_type_diagnostic_item(cx, cx.typeck_results().expr_ty(&map_args[0]), sym!(result_type));

    if is_option || is_result {
        // Don't make a suggestion that may fail to compile due to mutably borrowing
        // the same variable twice.
        let map_mutated_vars = mutated_variables(&map_args[0], cx);
        let unwrap_mutated_vars = mutated_variables(&unwrap_args[1], cx);
        if let (Some(map_mutated_vars), Some(unwrap_mutated_vars)) = (map_mutated_vars, unwrap_mutated_vars) {
            if map_mutated_vars.intersection(&unwrap_mutated_vars).next().is_some() {
                return false;
            }
        } else {
            return false;
        }

        // lint message
        let msg = if is_option {
            "called `map(f).unwrap_or_else(g)` on an `Option` value. This can be done more directly by calling \
            `map_or_else(g, f)` instead"
        } else {
            "called `map(f).unwrap_or_else(g)` on a `Result` value. This can be done more directly by calling \
            `.map_or_else(g, f)` instead"
        };
        // get snippets for args to map() and unwrap_or_else()
        let map_snippet = snippet(cx, map_args[1].span, "..");
        let unwrap_snippet = snippet(cx, unwrap_args[1].span, "..");
        // lint, with note if neither arg is > 1 line and both map() and
        // unwrap_or_else() have the same span
        let multiline = map_snippet.lines().count() > 1 || unwrap_snippet.lines().count() > 1;
        let same_span = map_args[1].span.ctxt() == unwrap_args[1].span.ctxt();
        if same_span && !multiline {
            span_lint_and_note(
                cx,
                MAP_UNWRAP_OR,
                expr.span,
                msg,
                None,
                &format!(
                    "replace `map({0}).unwrap_or_else({1})` with `map_or_else({1}, {0})`",
                    map_snippet, unwrap_snippet,
                ),
            );
            return true;
        } else if same_span && multiline {
            span_lint(cx, MAP_UNWRAP_OR, expr.span, msg);
            return true;
        }
    }

    false
}

/// lint use of `_.map_or(None, _)` for `Option`s and `Result`s
fn lint_map_or_none<'tcx>(cx: &LateContext<'tcx>, expr: &'tcx hir::Expr<'_>, map_or_args: &'tcx [hir::Expr<'_>]) {
    let is_option = is_type_diagnostic_item(cx, cx.typeck_results().expr_ty(&map_or_args[0]), sym!(option_type));
    let is_result = is_type_diagnostic_item(cx, cx.typeck_results().expr_ty(&map_or_args[0]), sym!(result_type));

    // There are two variants of this `map_or` lint:
    // (1) using `map_or` as an adapter from `Result<T,E>` to `Option<T>`
    // (2) using `map_or` as a combinator instead of `and_then`
    //
    // (For this lint) we don't care if any other type calls `map_or`
    if !is_option && !is_result {
        return;
    }

    let (lint_name, msg, instead, hint) = {
        let default_arg_is_none = if let hir::ExprKind::Path(ref qpath) = map_or_args[1].kind {
            match_qpath(qpath, &paths::OPTION_NONE)
        } else {
            return;
        };

        if !default_arg_is_none {
            // nothing to lint!
            return;
        }

        let f_arg_is_some = if let hir::ExprKind::Path(ref qpath) = map_or_args[2].kind {
            match_qpath(qpath, &paths::OPTION_SOME)
        } else {
            false
        };

        if is_option {
            let self_snippet = snippet(cx, map_or_args[0].span, "..");
            let func_snippet = snippet(cx, map_or_args[2].span, "..");
            let msg = "called `map_or(None, f)` on an `Option` value. This can be done more directly by calling \
                       `and_then(f)` instead";
            (
                OPTION_MAP_OR_NONE,
                msg,
                "try using `and_then` instead",
                format!("{0}.and_then({1})", self_snippet, func_snippet),
            )
        } else if f_arg_is_some {
            let msg = "called `map_or(None, Some)` on a `Result` value. This can be done more directly by calling \
                       `ok()` instead";
            let self_snippet = snippet(cx, map_or_args[0].span, "..");
            (
                RESULT_MAP_OR_INTO_OPTION,
                msg,
                "try using `ok` instead",
                format!("{0}.ok()", self_snippet),
            )
        } else {
            // nothing to lint!
            return;
        }
    };

    span_lint_and_sugg(
        cx,
        lint_name,
        expr.span,
        msg,
        instead,
        hint,
        Applicability::MachineApplicable,
    );
}

/// lint use of `filter().next()` for `Iterators`
fn lint_filter_next<'tcx>(cx: &LateContext<'tcx>, expr: &'tcx hir::Expr<'_>, filter_args: &'tcx [hir::Expr<'_>]) {
    // lint if caller of `.filter().next()` is an Iterator
    if match_trait_method(cx, expr, &paths::ITERATOR) {
        let msg = "called `filter(p).next()` on an `Iterator`. This is more succinctly expressed by calling \
                   `.find(p)` instead.";
        let filter_snippet = snippet(cx, filter_args[1].span, "..");
        if filter_snippet.lines().count() <= 1 {
            // add note if not multi-line
            span_lint_and_note(
                cx,
                FILTER_NEXT,
                expr.span,
                msg,
                None,
                &format!("replace `filter({0}).next()` with `find({0})`", filter_snippet),
            );
        } else {
            span_lint(cx, FILTER_NEXT, expr.span, msg);
        }
    }
}

/// lint use of `skip_while().next()` for `Iterators`
fn lint_skip_while_next<'tcx>(
    cx: &LateContext<'tcx>,
    expr: &'tcx hir::Expr<'_>,
    _skip_while_args: &'tcx [hir::Expr<'_>],
) {
    // lint if caller of `.skip_while().next()` is an Iterator
    if match_trait_method(cx, expr, &paths::ITERATOR) {
        span_lint_and_help(
            cx,
            SKIP_WHILE_NEXT,
            expr.span,
            "called `skip_while(p).next()` on an `Iterator`",
            None,
            "this is more succinctly expressed by calling `.find(!p)` instead",
        );
    }
}

/// lint use of `filter().map()` for `Iterators`
fn lint_filter_map<'tcx>(
    cx: &LateContext<'tcx>,
    expr: &'tcx hir::Expr<'_>,
    _filter_args: &'tcx [hir::Expr<'_>],
    _map_args: &'tcx [hir::Expr<'_>],
) {
    // lint if caller of `.filter().map()` is an Iterator
    if match_trait_method(cx, expr, &paths::ITERATOR) {
        let msg = "called `filter(p).map(q)` on an `Iterator`";
        let hint = "this is more succinctly expressed by calling `.filter_map(..)` instead";
        span_lint_and_help(cx, FILTER_MAP, expr.span, msg, None, hint);
    }
}

/// lint use of `filter_map().next()` for `Iterators`
fn lint_filter_map_next<'tcx>(cx: &LateContext<'tcx>, expr: &'tcx hir::Expr<'_>, filter_args: &'tcx [hir::Expr<'_>]) {
    if match_trait_method(cx, expr, &paths::ITERATOR) {
        let msg = "called `filter_map(p).next()` on an `Iterator`. This is more succinctly expressed by calling \
                   `.find_map(p)` instead.";
        let filter_snippet = snippet(cx, filter_args[1].span, "..");
        if filter_snippet.lines().count() <= 1 {
            span_lint_and_note(
                cx,
                FILTER_MAP_NEXT,
                expr.span,
                msg,
                None,
                &format!("replace `filter_map({0}).next()` with `find_map({0})`", filter_snippet),
            );
        } else {
            span_lint(cx, FILTER_MAP_NEXT, expr.span, msg);
        }
    }
}

/// lint use of `find().map()` for `Iterators`
fn lint_find_map<'tcx>(
    cx: &LateContext<'tcx>,
    expr: &'tcx hir::Expr<'_>,
    _find_args: &'tcx [hir::Expr<'_>],
    map_args: &'tcx [hir::Expr<'_>],
) {
    // lint if caller of `.filter().map()` is an Iterator
    if match_trait_method(cx, &map_args[0], &paths::ITERATOR) {
        let msg = "called `find(p).map(q)` on an `Iterator`";
        let hint = "this is more succinctly expressed by calling `.find_map(..)` instead";
        span_lint_and_help(cx, FIND_MAP, expr.span, msg, None, hint);
    }
}

/// lint use of `filter_map().map()` for `Iterators`
fn lint_filter_map_map<'tcx>(
    cx: &LateContext<'tcx>,
    expr: &'tcx hir::Expr<'_>,
    _filter_args: &'tcx [hir::Expr<'_>],
    _map_args: &'tcx [hir::Expr<'_>],
) {
    // lint if caller of `.filter().map()` is an Iterator
    if match_trait_method(cx, expr, &paths::ITERATOR) {
        let msg = "called `filter_map(p).map(q)` on an `Iterator`";
        let hint = "this is more succinctly expressed by only calling `.filter_map(..)` instead";
        span_lint_and_help(cx, FILTER_MAP, expr.span, msg, None, hint);
    }
}

/// lint use of `filter().flat_map()` for `Iterators`
fn lint_filter_flat_map<'tcx>(
    cx: &LateContext<'tcx>,
    expr: &'tcx hir::Expr<'_>,
    _filter_args: &'tcx [hir::Expr<'_>],
    _map_args: &'tcx [hir::Expr<'_>],
) {
    // lint if caller of `.filter().flat_map()` is an Iterator
    if match_trait_method(cx, expr, &paths::ITERATOR) {
        let msg = "called `filter(p).flat_map(q)` on an `Iterator`";
        let hint = "this is more succinctly expressed by calling `.flat_map(..)` \
                    and filtering by returning `iter::empty()`";
        span_lint_and_help(cx, FILTER_MAP, expr.span, msg, None, hint);
    }
}

/// lint use of `filter_map().flat_map()` for `Iterators`
fn lint_filter_map_flat_map<'tcx>(
    cx: &LateContext<'tcx>,
    expr: &'tcx hir::Expr<'_>,
    _filter_args: &'tcx [hir::Expr<'_>],
    _map_args: &'tcx [hir::Expr<'_>],
) {
    // lint if caller of `.filter_map().flat_map()` is an Iterator
    if match_trait_method(cx, expr, &paths::ITERATOR) {
        let msg = "called `filter_map(p).flat_map(q)` on an `Iterator`";
        let hint = "this is more succinctly expressed by calling `.flat_map(..)` \
                    and filtering by returning `iter::empty()`";
        span_lint_and_help(cx, FILTER_MAP, expr.span, msg, None, hint);
    }
}

/// lint use of `flat_map` for `Iterators` where `flatten` would be sufficient
fn lint_flat_map_identity<'tcx>(
    cx: &LateContext<'tcx>,
    expr: &'tcx hir::Expr<'_>,
    flat_map_args: &'tcx [hir::Expr<'_>],
    flat_map_span: Span,
) {
    if match_trait_method(cx, expr, &paths::ITERATOR) {
        let arg_node = &flat_map_args[1].kind;

        let apply_lint = |message: &str| {
            span_lint_and_sugg(
                cx,
                FLAT_MAP_IDENTITY,
                flat_map_span.with_hi(expr.span.hi()),
                message,
                "try",
                "flatten()".to_string(),
                Applicability::MachineApplicable,
            );
        };

        if_chain! {
            if let hir::ExprKind::Closure(_, _, body_id, _, _) = arg_node;
            let body = cx.tcx.hir().body(*body_id);

            if let hir::PatKind::Binding(_, _, binding_ident, _) = body.params[0].pat.kind;
            if let hir::ExprKind::Path(hir::QPath::Resolved(_, ref path)) = body.value.kind;

            if path.segments.len() == 1;
            if path.segments[0].ident.as_str() == binding_ident.as_str();

            then {
                apply_lint("called `flat_map(|x| x)` on an `Iterator`");
            }
        }

        if_chain! {
            if let hir::ExprKind::Path(ref qpath) = arg_node;

            if match_qpath(qpath, &paths::STD_CONVERT_IDENTITY);

            then {
                apply_lint("called `flat_map(std::convert::identity)` on an `Iterator`");
            }
        }
    }
}

/// lint searching an Iterator followed by `is_some()`
fn lint_search_is_some<'tcx>(
    cx: &LateContext<'tcx>,
    expr: &'tcx hir::Expr<'_>,
    search_method: &str,
    search_args: &'tcx [hir::Expr<'_>],
    is_some_args: &'tcx [hir::Expr<'_>],
    method_span: Span,
) {
    // lint if caller of search is an Iterator
    if match_trait_method(cx, &is_some_args[0], &paths::ITERATOR) {
        let msg = format!(
            "called `is_some()` after searching an `Iterator` with {}. This is more succinctly \
             expressed by calling `any()`.",
            search_method
        );
        let search_snippet = snippet(cx, search_args[1].span, "..");
        if search_snippet.lines().count() <= 1 {
            // suggest `any(|x| ..)` instead of `any(|&x| ..)` for `find(|&x| ..).is_some()`
            // suggest `any(|..| *..)` instead of `any(|..| **..)` for `find(|..| **..).is_some()`
            let any_search_snippet = if_chain! {
                if search_method == "find";
                if let hir::ExprKind::Closure(_, _, body_id, ..) = search_args[1].kind;
                let closure_body = cx.tcx.hir().body(body_id);
                if let Some(closure_arg) = closure_body.params.get(0);
                then {
                    if let hir::PatKind::Ref(..) = closure_arg.pat.kind {
                        Some(search_snippet.replacen('&', "", 1))
                    } else if let Some(name) = get_arg_name(&closure_arg.pat) {
                        Some(search_snippet.replace(&format!("*{}", name), &name.as_str()))
                    } else {
                        None
                    }
                } else {
                    None
                }
            };
            // add note if not multi-line
            span_lint_and_sugg(
                cx,
                SEARCH_IS_SOME,
                method_span.with_hi(expr.span.hi()),
                &msg,
                "try this",
                format!(
                    "any({})",
                    any_search_snippet.as_ref().map_or(&*search_snippet, String::as_str)
                ),
                Applicability::MachineApplicable,
            );
        } else {
            span_lint(cx, SEARCH_IS_SOME, expr.span, &msg);
        }
    }
}

/// Used for `lint_binary_expr_with_method_call`.
#[derive(Copy, Clone)]
struct BinaryExprInfo<'a> {
    expr: &'a hir::Expr<'a>,
    chain: &'a hir::Expr<'a>,
    other: &'a hir::Expr<'a>,
    eq: bool,
}

/// Checks for the `CHARS_NEXT_CMP` and `CHARS_LAST_CMP` lints.
fn lint_binary_expr_with_method_call(cx: &LateContext<'_>, info: &mut BinaryExprInfo<'_>) {
    macro_rules! lint_with_both_lhs_and_rhs {
        ($func:ident, $cx:expr, $info:ident) => {
            if !$func($cx, $info) {
                ::std::mem::swap(&mut $info.chain, &mut $info.other);
                if $func($cx, $info) {
                    return;
                }
            }
        };
    }

    lint_with_both_lhs_and_rhs!(lint_chars_next_cmp, cx, info);
    lint_with_both_lhs_and_rhs!(lint_chars_last_cmp, cx, info);
    lint_with_both_lhs_and_rhs!(lint_chars_next_cmp_with_unwrap, cx, info);
    lint_with_both_lhs_and_rhs!(lint_chars_last_cmp_with_unwrap, cx, info);
}

/// Wrapper fn for `CHARS_NEXT_CMP` and `CHARS_LAST_CMP` lints.
fn lint_chars_cmp(
    cx: &LateContext<'_>,
    info: &BinaryExprInfo<'_>,
    chain_methods: &[&str],
    lint: &'static Lint,
    suggest: &str,
) -> bool {
    if_chain! {
        if let Some(args) = method_chain_args(info.chain, chain_methods);
        if let hir::ExprKind::Call(ref fun, ref arg_char) = info.other.kind;
        if arg_char.len() == 1;
        if let hir::ExprKind::Path(ref qpath) = fun.kind;
        if let Some(segment) = single_segment_path(qpath);
        if segment.ident.name == sym!(Some);
        then {
            let mut applicability = Applicability::MachineApplicable;
            let self_ty = walk_ptrs_ty(cx.typeck_results().expr_ty_adjusted(&args[0][0]));

            if self_ty.kind != ty::Str {
                return false;
            }

            span_lint_and_sugg(
                cx,
                lint,
                info.expr.span,
                &format!("you should use the `{}` method", suggest),
                "like this",
                format!("{}{}.{}({})",
                        if info.eq { "" } else { "!" },
                        snippet_with_applicability(cx, args[0][0].span, "_", &mut applicability),
                        suggest,
                        snippet_with_applicability(cx, arg_char[0].span, "_", &mut applicability)),
                applicability,
            );

            return true;
        }
    }

    false
}

/// Checks for the `CHARS_NEXT_CMP` lint.
fn lint_chars_next_cmp<'tcx>(cx: &LateContext<'tcx>, info: &BinaryExprInfo<'_>) -> bool {
    lint_chars_cmp(cx, info, &["chars", "next"], CHARS_NEXT_CMP, "starts_with")
}

/// Checks for the `CHARS_LAST_CMP` lint.
fn lint_chars_last_cmp<'tcx>(cx: &LateContext<'tcx>, info: &BinaryExprInfo<'_>) -> bool {
    if lint_chars_cmp(cx, info, &["chars", "last"], CHARS_LAST_CMP, "ends_with") {
        true
    } else {
        lint_chars_cmp(cx, info, &["chars", "next_back"], CHARS_LAST_CMP, "ends_with")
    }
}

/// Wrapper fn for `CHARS_NEXT_CMP` and `CHARS_LAST_CMP` lints with `unwrap()`.
fn lint_chars_cmp_with_unwrap<'tcx>(
    cx: &LateContext<'tcx>,
    info: &BinaryExprInfo<'_>,
    chain_methods: &[&str],
    lint: &'static Lint,
    suggest: &str,
) -> bool {
    if_chain! {
        if let Some(args) = method_chain_args(info.chain, chain_methods);
        if let hir::ExprKind::Lit(ref lit) = info.other.kind;
        if let ast::LitKind::Char(c) = lit.node;
        then {
            let mut applicability = Applicability::MachineApplicable;
            span_lint_and_sugg(
                cx,
                lint,
                info.expr.span,
                &format!("you should use the `{}` method", suggest),
                "like this",
                format!("{}{}.{}('{}')",
                        if info.eq { "" } else { "!" },
                        snippet_with_applicability(cx, args[0][0].span, "_", &mut applicability),
                        suggest,
                        c),
                applicability,
            );

            true
        } else {
            false
        }
    }
}

/// Checks for the `CHARS_NEXT_CMP` lint with `unwrap()`.
fn lint_chars_next_cmp_with_unwrap<'tcx>(cx: &LateContext<'tcx>, info: &BinaryExprInfo<'_>) -> bool {
    lint_chars_cmp_with_unwrap(cx, info, &["chars", "next", "unwrap"], CHARS_NEXT_CMP, "starts_with")
}

/// Checks for the `CHARS_LAST_CMP` lint with `unwrap()`.
fn lint_chars_last_cmp_with_unwrap<'tcx>(cx: &LateContext<'tcx>, info: &BinaryExprInfo<'_>) -> bool {
    if lint_chars_cmp_with_unwrap(cx, info, &["chars", "last", "unwrap"], CHARS_LAST_CMP, "ends_with") {
        true
    } else {
        lint_chars_cmp_with_unwrap(cx, info, &["chars", "next_back", "unwrap"], CHARS_LAST_CMP, "ends_with")
    }
}

fn get_hint_if_single_char_arg(
    cx: &LateContext<'_>,
    arg: &hir::Expr<'_>,
    applicability: &mut Applicability,
) -> Option<String> {
    if_chain! {
        if let hir::ExprKind::Lit(lit) = &arg.kind;
        if let ast::LitKind::Str(r, style) = lit.node;
        let string = r.as_str();
        if string.len() == 1;
        then {
            let snip = snippet_with_applicability(cx, arg.span, &string, applicability);
            let ch = if let ast::StrStyle::Raw(nhash) = style {
                let nhash = nhash as usize;
                // for raw string: r##"a"##
                &snip[(nhash + 2)..(snip.len() - 1 - nhash)]
            } else {
                // for regular string: "a"
                &snip[1..(snip.len() - 1)]
            };
            let hint = format!("'{}'", if ch == "'" { "\\'" } else { ch });
            Some(hint)
        } else {
            None
        }
    }
}

/// lint for length-1 `str`s for methods in `PATTERN_METHODS`
fn lint_single_char_pattern(cx: &LateContext<'_>, _expr: &hir::Expr<'_>, arg: &hir::Expr<'_>) {
    let mut applicability = Applicability::MachineApplicable;
    if let Some(hint) = get_hint_if_single_char_arg(cx, arg, &mut applicability) {
        span_lint_and_sugg(
            cx,
            SINGLE_CHAR_PATTERN,
            arg.span,
            "single-character string constant used as pattern",
            "try using a `char` instead",
            hint,
            applicability,
        );
    }
}

/// lint for length-1 `str`s as argument for `push_str`
fn lint_single_char_push_string(cx: &LateContext<'_>, expr: &hir::Expr<'_>, args: &[hir::Expr<'_>]) {
    let mut applicability = Applicability::MachineApplicable;
    if let Some(extension_string) = get_hint_if_single_char_arg(cx, &args[1], &mut applicability) {
        let base_string_snippet = snippet_with_applicability(cx, args[0].span, "_", &mut applicability);
        let sugg = format!("{}.push({})", base_string_snippet, extension_string);
        span_lint_and_sugg(
            cx,
            SINGLE_CHAR_PUSH_STR,
            expr.span,
            "calling `push_str()` using a single-character string literal",
            "consider using `push` with a character literal",
            sugg,
            applicability,
        );
    }
}

/// Checks for the `USELESS_ASREF` lint.
fn lint_asref(cx: &LateContext<'_>, expr: &hir::Expr<'_>, call_name: &str, as_ref_args: &[hir::Expr<'_>]) {
    // when we get here, we've already checked that the call name is "as_ref" or "as_mut"
    // check if the call is to the actual `AsRef` or `AsMut` trait
    if match_trait_method(cx, expr, &paths::ASREF_TRAIT) || match_trait_method(cx, expr, &paths::ASMUT_TRAIT) {
        // check if the type after `as_ref` or `as_mut` is the same as before
        let recvr = &as_ref_args[0];
        let rcv_ty = cx.typeck_results().expr_ty(recvr);
        let res_ty = cx.typeck_results().expr_ty(expr);
        let (base_res_ty, res_depth) = walk_ptrs_ty_depth(res_ty);
        let (base_rcv_ty, rcv_depth) = walk_ptrs_ty_depth(rcv_ty);
        if base_rcv_ty == base_res_ty && rcv_depth >= res_depth {
            // allow the `as_ref` or `as_mut` if it is followed by another method call
            if_chain! {
                if let Some(parent) = get_parent_expr(cx, expr);
                if let hir::ExprKind::MethodCall(_, ref span, _, _) = parent.kind;
                if span != &expr.span;
                then {
                    return;
                }
            }

            let mut applicability = Applicability::MachineApplicable;
            span_lint_and_sugg(
                cx,
                USELESS_ASREF,
                expr.span,
                &format!("this call to `{}` does nothing", call_name),
                "try this",
                snippet_with_applicability(cx, recvr.span, "_", &mut applicability).to_string(),
                applicability,
            );
        }
    }
}

fn ty_has_iter_method(cx: &LateContext<'_>, self_ref_ty: Ty<'_>) -> Option<(&'static str, &'static str)> {
    has_iter_method(cx, self_ref_ty).map(|ty_name| {
        let mutbl = match self_ref_ty.kind {
            ty::Ref(_, _, mutbl) => mutbl,
            _ => unreachable!(),
        };
        let method_name = match mutbl {
            hir::Mutability::Not => "iter",
            hir::Mutability::Mut => "iter_mut",
        };
        (ty_name, method_name)
    })
}

fn lint_into_iter(cx: &LateContext<'_>, expr: &hir::Expr<'_>, self_ref_ty: Ty<'_>, method_span: Span) {
    if !match_trait_method(cx, expr, &paths::INTO_ITERATOR) {
        return;
    }
    if let Some((kind, method_name)) = ty_has_iter_method(cx, self_ref_ty) {
        span_lint_and_sugg(
            cx,
            INTO_ITER_ON_REF,
            method_span,
            &format!(
                "this `.into_iter()` call is equivalent to `.{}()` and will not move the `{}`",
                method_name, kind,
            ),
            "call directly",
            method_name.to_string(),
            Applicability::MachineApplicable,
        );
    }
}

/// lint for `MaybeUninit::uninit().assume_init()` (we already have the latter)
fn lint_maybe_uninit(cx: &LateContext<'_>, expr: &hir::Expr<'_>, outer: &hir::Expr<'_>) {
    if_chain! {
        if let hir::ExprKind::Call(ref callee, ref args) = expr.kind;
        if args.is_empty();
        if let hir::ExprKind::Path(ref path) = callee.kind;
        if match_qpath(path, &paths::MEM_MAYBEUNINIT_UNINIT);
        if !is_maybe_uninit_ty_valid(cx, cx.typeck_results().expr_ty_adjusted(outer));
        then {
            span_lint(
                cx,
                UNINIT_ASSUMED_INIT,
                outer.span,
                "this call for this type may be undefined behavior"
            );
        }
    }
}

fn is_maybe_uninit_ty_valid(cx: &LateContext<'_>, ty: Ty<'_>) -> bool {
    match ty.kind {
        ty::Array(ref component, _) => is_maybe_uninit_ty_valid(cx, component),
        ty::Tuple(ref types) => types.types().all(|ty| is_maybe_uninit_ty_valid(cx, ty)),
        ty::Adt(ref adt, _) => match_def_path(cx, adt.did, &paths::MEM_MAYBEUNINIT),
        _ => false,
    }
}

fn lint_suspicious_map(cx: &LateContext<'_>, expr: &hir::Expr<'_>) {
    span_lint_and_help(
        cx,
        SUSPICIOUS_MAP,
        expr.span,
        "this call to `map()` won't have an effect on the call to `count()`",
        None,
        "make sure you did not confuse `map` with `filter` or `for_each`",
    );
}

/// lint use of `_.as_ref().map(Deref::deref)` for `Option`s
fn lint_option_as_ref_deref<'tcx>(
    cx: &LateContext<'tcx>,
    expr: &hir::Expr<'_>,
    as_ref_args: &[hir::Expr<'_>],
    map_args: &[hir::Expr<'_>],
    is_mut: bool,
) {
    let same_mutability = |m| (is_mut && m == &hir::Mutability::Mut) || (!is_mut && m == &hir::Mutability::Not);

    let option_ty = cx.typeck_results().expr_ty(&as_ref_args[0]);
    if !is_type_diagnostic_item(cx, option_ty, sym!(option_type)) {
        return;
    }

    let deref_aliases: [&[&str]; 9] = [
        &paths::DEREF_TRAIT_METHOD,
        &paths::DEREF_MUT_TRAIT_METHOD,
        &paths::CSTRING_AS_C_STR,
        &paths::OS_STRING_AS_OS_STR,
        &paths::PATH_BUF_AS_PATH,
        &paths::STRING_AS_STR,
        &paths::STRING_AS_MUT_STR,
        &paths::VEC_AS_SLICE,
        &paths::VEC_AS_MUT_SLICE,
    ];

    let is_deref = match map_args[1].kind {
        hir::ExprKind::Path(ref expr_qpath) => cx
            .qpath_res(expr_qpath, map_args[1].hir_id)
            .opt_def_id()
            .map_or(false, |fun_def_id| {
                deref_aliases.iter().any(|path| match_def_path(cx, fun_def_id, path))
            }),
        hir::ExprKind::Closure(_, _, body_id, _, _) => {
            let closure_body = cx.tcx.hir().body(body_id);
            let closure_expr = remove_blocks(&closure_body.value);

            match &closure_expr.kind {
                hir::ExprKind::MethodCall(_, _, args, _) => {
                    if_chain! {
                        if args.len() == 1;
                        if let hir::ExprKind::Path(qpath) = &args[0].kind;
                        if let hir::def::Res::Local(local_id) = cx.qpath_res(qpath, args[0].hir_id);
                        if closure_body.params[0].pat.hir_id == local_id;
                        let adj = cx
                            .typeck_results()
                            .expr_adjustments(&args[0])
                            .iter()
                            .map(|x| &x.kind)
                            .collect::<Box<[_]>>();
                        if let [ty::adjustment::Adjust::Deref(None), ty::adjustment::Adjust::Borrow(_)] = *adj;
                        then {
                            let method_did = cx.typeck_results().type_dependent_def_id(closure_expr.hir_id).unwrap();
                            deref_aliases.iter().any(|path| match_def_path(cx, method_did, path))
                        } else {
                            false
                        }
                    }
                },
                hir::ExprKind::AddrOf(hir::BorrowKind::Ref, m, ref inner) if same_mutability(m) => {
                    if_chain! {
                        if let hir::ExprKind::Unary(hir::UnOp::UnDeref, ref inner1) = inner.kind;
                        if let hir::ExprKind::Unary(hir::UnOp::UnDeref, ref inner2) = inner1.kind;
                        if let hir::ExprKind::Path(ref qpath) = inner2.kind;
                        if let hir::def::Res::Local(local_id) = cx.qpath_res(qpath, inner2.hir_id);
                        then {
                            closure_body.params[0].pat.hir_id == local_id
                        } else {
                            false
                        }
                    }
                },
                _ => false,
            }
        },
        _ => false,
    };

    if is_deref {
        let current_method = if is_mut {
            format!(".as_mut().map({})", snippet(cx, map_args[1].span, ".."))
        } else {
            format!(".as_ref().map({})", snippet(cx, map_args[1].span, ".."))
        };
        let method_hint = if is_mut { "as_deref_mut" } else { "as_deref" };
        let hint = format!("{}.{}()", snippet(cx, as_ref_args[0].span, ".."), method_hint);
        let suggestion = format!("try using {} instead", method_hint);

        let msg = format!(
            "called `{0}` on an Option value. This can be done more directly \
            by calling `{1}` instead",
            current_method, hint
        );
        span_lint_and_sugg(
            cx,
            OPTION_AS_REF_DEREF,
            expr.span,
            &msg,
            &suggestion,
            hint,
            Applicability::MachineApplicable,
        );
    }
}

/// Given a `Result<T, E>` type, return its error type (`E`).
fn get_error_type<'a>(cx: &LateContext<'_>, ty: Ty<'a>) -> Option<Ty<'a>> {
    match ty.kind {
        ty::Adt(_, substs) if is_type_diagnostic_item(cx, ty, sym!(result_type)) => substs.types().nth(1),
        _ => None,
    }
}

/// This checks whether a given type is known to implement Debug.
fn has_debug_impl<'tcx>(ty: Ty<'tcx>, cx: &LateContext<'tcx>) -> bool {
    cx.tcx
        .get_diagnostic_item(sym::debug_trait)
        .map_or(false, |debug| implements_trait(cx, ty, debug, &[]))
}

enum Convention {
    Eq(&'static str),
    StartsWith(&'static str),
}

#[rustfmt::skip]
const CONVENTIONS: [(Convention, &[SelfKind]); 7] = [
    (Convention::Eq("new"), &[SelfKind::No]),
    (Convention::StartsWith("as_"), &[SelfKind::Ref, SelfKind::RefMut]),
    (Convention::StartsWith("from_"), &[SelfKind::No]),
    (Convention::StartsWith("into_"), &[SelfKind::Value]),
    (Convention::StartsWith("is_"), &[SelfKind::Ref, SelfKind::No]),
    (Convention::Eq("to_mut"), &[SelfKind::RefMut]),
    (Convention::StartsWith("to_"), &[SelfKind::Ref]),
];

const FN_HEADER: hir::FnHeader = hir::FnHeader {
    unsafety: hir::Unsafety::Normal,
    constness: hir::Constness::NotConst,
    asyncness: hir::IsAsync::NotAsync,
    abi: rustc_target::spec::abi::Abi::Rust,
};

struct ShouldImplTraitCase {
    trait_name: &'static str,
    method_name: &'static str,
    param_count: usize,
    fn_header: hir::FnHeader,
    // implicit self kind expected (none, self, &self, ...)
    self_kind: SelfKind,
    // checks against the output type
    output_type: OutType,
    // certain methods with explicit lifetimes can't implement the equivalent trait method
    lint_explicit_lifetime: bool,
}
impl ShouldImplTraitCase {
    const fn new(
        trait_name: &'static str,
        method_name: &'static str,
        param_count: usize,
        fn_header: hir::FnHeader,
        self_kind: SelfKind,
        output_type: OutType,
        lint_explicit_lifetime: bool,
    ) -> ShouldImplTraitCase {
        ShouldImplTraitCase {
            trait_name,
            method_name,
            param_count,
            fn_header,
            self_kind,
            output_type,
            lint_explicit_lifetime,
        }
    }

    fn lifetime_param_cond(&self, impl_item: &hir::ImplItem<'_>) -> bool {
        self.lint_explicit_lifetime
            || !impl_item.generics.params.iter().any(|p| {
                matches!(
                    p.kind,
                    hir::GenericParamKind::Lifetime {
                        kind: hir::LifetimeParamKind::Explicit
                    }
                )
            })
    }
}

#[rustfmt::skip]
const TRAIT_METHODS: [ShouldImplTraitCase; 30] = [
    ShouldImplTraitCase::new("std::ops::Add", "add",  2,  FN_HEADER,  SelfKind::Value,  OutType::Any, true),
    ShouldImplTraitCase::new("std::convert::AsMut", "as_mut",  1,  FN_HEADER,  SelfKind::RefMut,  OutType::Ref, true),
    ShouldImplTraitCase::new("std::convert::AsRef", "as_ref",  1,  FN_HEADER,  SelfKind::Ref,  OutType::Ref, true),
    ShouldImplTraitCase::new("std::ops::BitAnd", "bitand",  2,  FN_HEADER,  SelfKind::Value,  OutType::Any, true),
    ShouldImplTraitCase::new("std::ops::BitOr", "bitor",  2,  FN_HEADER,  SelfKind::Value,  OutType::Any, true),
    ShouldImplTraitCase::new("std::ops::BitXor", "bitxor",  2,  FN_HEADER,  SelfKind::Value,  OutType::Any, true),
    ShouldImplTraitCase::new("std::borrow::Borrow", "borrow",  1,  FN_HEADER,  SelfKind::Ref,  OutType::Ref, true),
    ShouldImplTraitCase::new("std::borrow::BorrowMut", "borrow_mut",  1,  FN_HEADER,  SelfKind::RefMut,  OutType::Ref, true),
    ShouldImplTraitCase::new("std::clone::Clone", "clone",  1,  FN_HEADER,  SelfKind::Ref,  OutType::Any, true),
    ShouldImplTraitCase::new("std::cmp::Ord", "cmp",  2,  FN_HEADER,  SelfKind::Ref,  OutType::Any, true),
    // FIXME: default doesn't work
    ShouldImplTraitCase::new("std::default::Default", "default",  0,  FN_HEADER,  SelfKind::No,  OutType::Any, true),
    ShouldImplTraitCase::new("std::ops::Deref", "deref",  1,  FN_HEADER,  SelfKind::Ref,  OutType::Ref, true),
    ShouldImplTraitCase::new("std::ops::DerefMut", "deref_mut",  1,  FN_HEADER,  SelfKind::RefMut,  OutType::Ref, true),
    ShouldImplTraitCase::new("std::ops::Div", "div",  2,  FN_HEADER,  SelfKind::Value,  OutType::Any, true),
    ShouldImplTraitCase::new("std::ops::Drop", "drop",  1,  FN_HEADER,  SelfKind::RefMut,  OutType::Unit, true),
    ShouldImplTraitCase::new("std::cmp::PartialEq", "eq",  2,  FN_HEADER,  SelfKind::Ref,  OutType::Bool, true),
    ShouldImplTraitCase::new("std::iter::FromIterator", "from_iter",  1,  FN_HEADER,  SelfKind::No,  OutType::Any, true),
    ShouldImplTraitCase::new("std::str::FromStr", "from_str",  1,  FN_HEADER,  SelfKind::No,  OutType::Any, true),
    ShouldImplTraitCase::new("std::hash::Hash", "hash",  2,  FN_HEADER,  SelfKind::Ref,  OutType::Unit, true),
    ShouldImplTraitCase::new("std::ops::Index", "index",  2,  FN_HEADER,  SelfKind::Ref,  OutType::Ref, true),
    ShouldImplTraitCase::new("std::ops::IndexMut", "index_mut",  2,  FN_HEADER,  SelfKind::RefMut,  OutType::Ref, true),
    ShouldImplTraitCase::new("std::iter::IntoIterator", "into_iter",  1,  FN_HEADER,  SelfKind::Value,  OutType::Any, true),
    ShouldImplTraitCase::new("std::ops::Mul", "mul",  2,  FN_HEADER,  SelfKind::Value,  OutType::Any, true),
    ShouldImplTraitCase::new("std::ops::Neg", "neg",  1,  FN_HEADER,  SelfKind::Value,  OutType::Any, true),
    ShouldImplTraitCase::new("std::iter::Iterator", "next",  1,  FN_HEADER,  SelfKind::RefMut,  OutType::Any, false),
    ShouldImplTraitCase::new("std::ops::Not", "not",  1,  FN_HEADER,  SelfKind::Value,  OutType::Any, true),
    ShouldImplTraitCase::new("std::ops::Rem", "rem",  2,  FN_HEADER,  SelfKind::Value,  OutType::Any, true),
    ShouldImplTraitCase::new("std::ops::Shl", "shl",  2,  FN_HEADER,  SelfKind::Value,  OutType::Any, true),
    ShouldImplTraitCase::new("std::ops::Shr", "shr",  2,  FN_HEADER,  SelfKind::Value,  OutType::Any, true),
    ShouldImplTraitCase::new("std::ops::Sub", "sub",  2,  FN_HEADER,  SelfKind::Value,  OutType::Any, true),
];

#[rustfmt::skip]
const PATTERN_METHODS: [(&str, usize); 17] = [
    ("contains", 1),
    ("starts_with", 1),
    ("ends_with", 1),
    ("find", 1),
    ("rfind", 1),
    ("split", 1),
    ("rsplit", 1),
    ("split_terminator", 1),
    ("rsplit_terminator", 1),
    ("splitn", 2),
    ("rsplitn", 2),
    ("matches", 1),
    ("rmatches", 1),
    ("match_indices", 1),
    ("rmatch_indices", 1),
    ("trim_start_matches", 1),
    ("trim_end_matches", 1),
];

#[derive(Clone, Copy, PartialEq, Debug)]
enum SelfKind {
    Value,
    Ref,
    RefMut,
    No,
}

impl SelfKind {
    fn matches<'a>(self, cx: &LateContext<'a>, parent_ty: Ty<'a>, ty: Ty<'a>) -> bool {
        fn matches_value<'a>(cx: &LateContext<'a>, parent_ty: Ty<'_>, ty: Ty<'_>) -> bool {
            if ty == parent_ty {
                true
            } else if ty.is_box() {
                ty.boxed_ty() == parent_ty
            } else if is_type_diagnostic_item(cx, ty, sym::Rc) || is_type_diagnostic_item(cx, ty, sym::Arc) {
                if let ty::Adt(_, substs) = ty.kind {
                    substs.types().next().map_or(false, |t| t == parent_ty)
                } else {
                    false
                }
            } else {
                false
            }
        }

        fn matches_ref<'a>(cx: &LateContext<'a>, mutability: hir::Mutability, parent_ty: Ty<'a>, ty: Ty<'a>) -> bool {
            if let ty::Ref(_, t, m) = ty.kind {
                return m == mutability && t == parent_ty;
            }

            let trait_path = match mutability {
                hir::Mutability::Not => &paths::ASREF_TRAIT,
                hir::Mutability::Mut => &paths::ASMUT_TRAIT,
            };

            let trait_def_id = match get_trait_def_id(cx, trait_path) {
                Some(did) => did,
                None => return false,
            };
            implements_trait(cx, ty, trait_def_id, &[parent_ty.into()])
        }

        match self {
            Self::Value => matches_value(cx, parent_ty, ty),
            Self::Ref => matches_ref(cx, hir::Mutability::Not, parent_ty, ty) || ty == parent_ty && is_copy(cx, ty),
            Self::RefMut => matches_ref(cx, hir::Mutability::Mut, parent_ty, ty),
            Self::No => ty != parent_ty,
        }
    }

    #[must_use]
    fn description(self) -> &'static str {
        match self {
            Self::Value => "self by value",
            Self::Ref => "self by reference",
            Self::RefMut => "self by mutable reference",
            Self::No => "no self",
        }
    }
}

impl Convention {
    #[must_use]
    fn check(&self, other: &str) -> bool {
        match *self {
            Self::Eq(this) => this == other,
            Self::StartsWith(this) => other.starts_with(this) && this != other,
        }
    }
}

impl fmt::Display for Convention {
    fn fmt(&self, f: &mut fmt::Formatter<'_>) -> Result<(), fmt::Error> {
        match *self {
            Self::Eq(this) => this.fmt(f),
            Self::StartsWith(this) => this.fmt(f).and_then(|_| '*'.fmt(f)),
        }
    }
}

#[derive(Clone, Copy)]
enum OutType {
    Unit,
    Bool,
    Any,
    Ref,
}

impl OutType {
    fn matches(self, cx: &LateContext<'_>, ty: &hir::FnRetTy<'_>) -> bool {
        let is_unit = |ty: &hir::Ty<'_>| SpanlessEq::new(cx).eq_ty_kind(&ty.kind, &hir::TyKind::Tup(&[]));
        match (self, ty) {
            (Self::Unit, &hir::FnRetTy::DefaultReturn(_)) => true,
            (Self::Unit, &hir::FnRetTy::Return(ref ty)) if is_unit(ty) => true,
            (Self::Bool, &hir::FnRetTy::Return(ref ty)) if is_bool(ty) => true,
            (Self::Any, &hir::FnRetTy::Return(ref ty)) if !is_unit(ty) => true,
            (Self::Ref, &hir::FnRetTy::Return(ref ty)) => matches!(ty.kind, hir::TyKind::Rptr(_, _)),
            _ => false,
        }
    }
}

fn is_bool(ty: &hir::Ty<'_>) -> bool {
    if let hir::TyKind::Path(ref p) = ty.kind {
        match_qpath(p, &["bool"])
    } else {
        false
    }
}

// Returns `true` if `expr` contains a return expression
fn contains_return(expr: &hir::Expr<'_>) -> bool {
    struct RetCallFinder {
        found: bool,
    }

    impl<'tcx> intravisit::Visitor<'tcx> for RetCallFinder {
        type Map = Map<'tcx>;

        fn visit_expr(&mut self, expr: &'tcx hir::Expr<'_>) {
            if self.found {
                return;
            }
            if let hir::ExprKind::Ret(..) = &expr.kind {
                self.found = true;
            } else {
                intravisit::walk_expr(self, expr);
            }
        }

        fn nested_visit_map(&mut self) -> intravisit::NestedVisitorMap<Self::Map> {
            intravisit::NestedVisitorMap::None
        }
    }

    let mut visitor = RetCallFinder { found: false };
    visitor.visit_expr(expr);
    visitor.found
}

fn check_pointer_offset(cx: &LateContext<'_>, expr: &hir::Expr<'_>, args: &[hir::Expr<'_>]) {
    if_chain! {
        if args.len() == 2;
        if let ty::RawPtr(ty::TypeAndMut { ref ty, .. }) = cx.typeck_results().expr_ty(&args[0]).kind;
        if let Ok(layout) = cx.tcx.layout_of(cx.param_env.and(ty));
        if layout.is_zst();
        then {
            span_lint(cx, ZST_OFFSET, expr.span, "offset calculation on zero-sized value");
        }
    }
}

fn lint_filetype_is_file(cx: &LateContext<'_>, expr: &hir::Expr<'_>, args: &[hir::Expr<'_>]) {
    let ty = cx.typeck_results().expr_ty(&args[0]);

    if !match_type(cx, ty, &paths::FILE_TYPE) {
        return;
    }

    let span: Span;
    let verb: &str;
    let lint_unary: &str;
    let help_unary: &str;
    if_chain! {
        if let Some(parent) = get_parent_expr(cx, expr);
        if let hir::ExprKind::Unary(op, _) = parent.kind;
        if op == hir::UnOp::UnNot;
        then {
            lint_unary = "!";
            verb = "denies";
            help_unary = "";
            span = parent.span;
        } else {
            lint_unary = "";
            verb = "covers";
            help_unary = "!";
            span = expr.span;
        }
    }
    let lint_msg = format!("`{}FileType::is_file()` only {} regular files", lint_unary, verb);
    let help_msg = format!("use `{}FileType::is_dir()` instead", help_unary);
    span_lint_and_help(cx, FILETYPE_IS_FILE, span, &lint_msg, None, &help_msg);
}

fn fn_header_equals(expected: hir::FnHeader, actual: hir::FnHeader) -> bool {
    expected.constness == actual.constness
        && expected.unsafety == actual.unsafety
        && expected.asyncness == actual.asyncness
}<|MERGE_RESOLUTION|>--- conflicted
+++ resolved
@@ -1324,35 +1324,20 @@
 }
 
 declare_clippy_lint! {
-<<<<<<< HEAD
-    /// **What it does:** Warns when using push_str with a single-character string literal,
-    /// and push with a char would work fine.
-    ///
-    /// **Why is this bad?** It's less clear that we are pushing a single character
-=======
     /// **What it does:** Warns when using `push_str` with a single-character string literal,
     /// and `push` with a `char` would work fine.
     ///
     /// **Why is this bad?** It's less clear that we are pushing a single character.
->>>>>>> 48248af6
     ///
     /// **Known problems:** None
     ///
     /// **Example:**
-<<<<<<< HEAD
-    /// ```
-=======
-    /// ```rust
->>>>>>> 48248af6
+    /// ```rust
     /// let mut string = String::new();
     /// string.push_str("R");
     /// ```
     /// Could be written as
-<<<<<<< HEAD
-    /// ```
-=======
-    /// ```rust
->>>>>>> 48248af6
+    /// ```rust
     /// let mut string = String::new();
     /// string.push('R');
     /// ```
