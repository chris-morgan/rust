--- conflicted
+++ resolved
@@ -374,6 +374,7 @@
                 test::MirOpt,
                 test::Codegen,
                 test::CodegenUnits,
+                test::Assembly,
                 test::Incremental,
                 test::Debuginfo,
                 test::UiFullDeps,
@@ -413,11 +414,6 @@
                 test::Bootstrap,
                 // Run run-make last, since these won't pass without make on Windows
                 test::RunMake,
-<<<<<<< HEAD
-                test::RustdocUi,
-                test::Assembly,
-=======
->>>>>>> 2c8bbf50
             ),
             Kind::Bench => describe!(test::Crate, test::CrateLibrustc),
             Kind::Doc => describe!(
